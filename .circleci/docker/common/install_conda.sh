--- conflicted
+++ resolved
@@ -96,13 +96,8 @@
     conda_install magma-cuda110 -c pytorch
   elif [[ "$CUDA_VERSION" == 11.1* ]]; then
     conda_install magma-cuda111 -c pytorch
-<<<<<<< HEAD
-  elif [[ "$CUDA_VERSION" == 11.2* ]]; then
-    conda_install magma-cuda112 -c pytorch
-=======
   elif [[ "$CUDA_VERSION" == 11.3* ]]; then
     conda_install magma-cuda113 -c pytorch
->>>>>>> 98fcdb80
   fi
 
   # TODO: This isn't working atm
