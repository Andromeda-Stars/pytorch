#include <ATen/ATen.h>
#include <ATen/native/LinearAlgebra.h>
#include <ATen/Dispatch.h>
#include <ATen/native/TensorIterator.h>
#include <ATen/native/SharedReduceOps.h>
#include <ATen/native/cpu/Reduce.h>
#include <ATen/native/cpu/Loops.h>

namespace at { namespace native { namespace {

void addr_kernel(TensorIterator &iter,
                 const Scalar& beta, const Scalar& alpha) {
  if (iter.dtype() == ScalarType::Bool) {
    using scalar_t = bool;
    auto beta_val = beta.to<scalar_t>();
    auto alpha_val = alpha.to<scalar_t>();

    // when beta is false, values in self should be ignored,
    // nans and infs in self should not propagate.
    if (beta_val == false) {
      cpu_kernel(iter,
        [=](scalar_t self_val,
            scalar_t vec1_val,
            scalar_t vec2_val) __ubsan_ignore_undefined__ -> scalar_t {
          return alpha_val && vec1_val && vec2_val;
        }
      );
    } else {
      cpu_kernel(iter,
        [=](scalar_t self_val,
            scalar_t vec1_val,
            scalar_t vec2_val) __ubsan_ignore_undefined__ -> scalar_t {
          return (beta_val && self_val) || (alpha_val && vec1_val && vec2_val);
        }
      );
    }
    return;
  }

  AT_DISPATCH_ALL_TYPES_AND_COMPLEX_AND2(kBFloat16, kHalf,
    iter.dtype(), "addr_cpu", [&]() {
      using Vec = Vec256<scalar_t>;

      auto beta_val = beta.to<scalar_t>();
      auto alpha_val = alpha.to<scalar_t>();

      auto beta_vec = Vec(beta_val);
      auto alpha_vec = Vec(alpha_val);

      const scalar_t zero_val(0);
      // when beta == 0, values in self should be ignored,
      // nans and infs in self should not propagate.
      if (beta_val == zero_val) {
        cpu_kernel_vec(iter,
          [=](scalar_t self_val,
              scalar_t vec1_val,
              scalar_t vec2_val) __ubsan_ignore_undefined__ -> scalar_t {
            return alpha_val * vec1_val * vec2_val;
          },
          [=](Vec self_vec,
              Vec vec1_vec,
              Vec vec2_vec) __ubsan_ignore_undefined__ {
            return alpha_vec * vec1_vec * vec2_vec;
          }
        );
      } else {
        cpu_kernel_vec(iter,
          [=](scalar_t self_val,
              scalar_t vec1_val,
              scalar_t vec2_val) __ubsan_ignore_undefined__ -> scalar_t {
            return beta_val * self_val + alpha_val * vec1_val * vec2_val;
          },
          [=](Vec self_vec,
              Vec vec1_vec,
              Vec vec2_vec) __ubsan_ignore_undefined__ {
            return beta_vec * self_vec + alpha_vec * vec1_vec * vec2_vec;
          }
        );
      }
    }
  );
}

template <typename scalar_t, typename acc_t=typename scalar_value_type<scalar_t>::type>
void linalg_vector_norm_kernel_cpu_impl(TensorIterator& iter, Scalar ord) {
<<<<<<< HEAD
=======
  // NOLINTNEXTLINE(cppcoreguidelines-init-variables)
>>>>>>> 078fadaa
  double ord_val;
  if (ord.isFloatingPoint()) {
     ord_val = ord.to<double>();
  } else {
     TORCH_CHECK(false, "linalg.vector_norm expects ord to be float");
  }
<<<<<<< HEAD
=======
  // NOLINTNEXTLINE(cppcoreguidelines-narrowing-conversions,bugprone-narrowing-conversions)
>>>>>>> 078fadaa
  acc_t init_val = (ord_val == -INFINITY) ? std::numeric_limits<acc_t>::infinity() : static_cast<acc_t>(0);
  if (iter.numel() == 0) {
    iter.output().fill_((ord_val < 0) ? INFINITY : 0);
    return;
  }
  if (ord_val == 0) {
    binary_kernel_reduce(iter, NormZeroOps<scalar_t, acc_t>(), init_val);
  } else if (ord_val == 1) {
    binary_kernel_reduce(iter, NormOneOps<scalar_t, acc_t>(), init_val);
  } else if (ord_val == 2) {
    binary_kernel_reduce(iter, NormTwoOps<scalar_t, acc_t>(), init_val);
  } else if (ord_val == INFINITY) {
    binary_kernel_reduce(iter, AbsMaxOps<scalar_t, acc_t>(), init_val);
<<<<<<< HEAD
=======
  // NOLINTNEXTLINE(cppcoreguidelines-narrowing-conversions,bugprone-narrowing-conversions)
>>>>>>> 078fadaa
  } else if (ord_val == -INFINITY) {
    binary_kernel_reduce(iter, AbsMinOps<scalar_t, acc_t>(), init_val);
  } else {
    binary_kernel_reduce(iter, NormOps<scalar_t, acc_t> { static_cast<acc_t>(ord_val) }, init_val);
  }
  // For complex outputs, the above kernels do not touch the imaginary values,
  // so we must zero them out
  if (isComplexType(iter.output().scalar_type())) {
    at::imag(iter.output()).zero_();
  }
}

static void linalg_vector_norm_kernel_cpu(TensorIterator& iter, Scalar ord) {
  AT_DISPATCH_FLOATING_AND_COMPLEX_TYPES_AND2(kHalf, kBFloat16, iter.input_dtype(), "linalg_vector_norm_cpu", [&] {
    linalg_vector_norm_kernel_cpu_impl<scalar_t>(iter, ord);
  });
}

} // anonymous namespace

// NOLINTNEXTLINE(cppcoreguidelines-avoid-non-const-global-variables)
REGISTER_DISPATCH(addr_stub, &addr_kernel);
<<<<<<< HEAD
=======
// NOLINTNEXTLINE(cppcoreguidelines-avoid-non-const-global-variables)
>>>>>>> 078fadaa
REGISTER_DISPATCH(linalg_vector_norm_stub, &linalg_vector_norm_kernel_cpu);

}} // namespace at::native<|MERGE_RESOLUTION|>--- conflicted
+++ resolved
@@ -83,20 +83,14 @@
 
 template <typename scalar_t, typename acc_t=typename scalar_value_type<scalar_t>::type>
 void linalg_vector_norm_kernel_cpu_impl(TensorIterator& iter, Scalar ord) {
-<<<<<<< HEAD
-=======
   // NOLINTNEXTLINE(cppcoreguidelines-init-variables)
->>>>>>> 078fadaa
   double ord_val;
   if (ord.isFloatingPoint()) {
      ord_val = ord.to<double>();
   } else {
      TORCH_CHECK(false, "linalg.vector_norm expects ord to be float");
   }
-<<<<<<< HEAD
-=======
   // NOLINTNEXTLINE(cppcoreguidelines-narrowing-conversions,bugprone-narrowing-conversions)
->>>>>>> 078fadaa
   acc_t init_val = (ord_val == -INFINITY) ? std::numeric_limits<acc_t>::infinity() : static_cast<acc_t>(0);
   if (iter.numel() == 0) {
     iter.output().fill_((ord_val < 0) ? INFINITY : 0);
@@ -110,10 +104,7 @@
     binary_kernel_reduce(iter, NormTwoOps<scalar_t, acc_t>(), init_val);
   } else if (ord_val == INFINITY) {
     binary_kernel_reduce(iter, AbsMaxOps<scalar_t, acc_t>(), init_val);
-<<<<<<< HEAD
-=======
   // NOLINTNEXTLINE(cppcoreguidelines-narrowing-conversions,bugprone-narrowing-conversions)
->>>>>>> 078fadaa
   } else if (ord_val == -INFINITY) {
     binary_kernel_reduce(iter, AbsMinOps<scalar_t, acc_t>(), init_val);
   } else {
@@ -136,10 +127,7 @@
 
 // NOLINTNEXTLINE(cppcoreguidelines-avoid-non-const-global-variables)
 REGISTER_DISPATCH(addr_stub, &addr_kernel);
-<<<<<<< HEAD
-=======
 // NOLINTNEXTLINE(cppcoreguidelines-avoid-non-const-global-variables)
->>>>>>> 078fadaa
 REGISTER_DISPATCH(linalg_vector_norm_stub, &linalg_vector_norm_kernel_cpu);
 
 }} // namespace at::native