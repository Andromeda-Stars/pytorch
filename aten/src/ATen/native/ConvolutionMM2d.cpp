#include <ATen/ATen.h>
#include <ATen/AccumulateType.h>
#include <ATen/Dispatch.h>
#include <ATen/Parallel.h>
#include <ATen/TensorUtils.h>
#include <ATen/core/grad_mode.h>
#include <ATen/div_rtn.h>
#include <ATen/native/CPUBlas.h>
#include <ATen/native/Unfold2d.h>

namespace at {
namespace native {

namespace {

static inline void slow_conv2d_shape_check(
    const Tensor& input,
    const Tensor& grad_output,
    const Tensor& weight,
    const Tensor& bias,
    int64_t kernel_height,
    int64_t kernel_width,
    int64_t stride_height,
    int64_t stride_width,
    int64_t pad_height,
    int64_t pad_width,
    bool weight_optional) {
  TORCH_CHECK(
      kernel_width > 0 && kernel_height > 0,
      "kernel size should be greater than zero, but got kernel_height: ",
      kernel_height,
      " kernel_width: ",
      kernel_width);
  TORCH_CHECK(
      stride_width > 0 && stride_height > 0,
      "stride should be greater than zero, but got stride_height: ",
      stride_height,
      " stride_width: ",
      stride_width);

  if (weight.defined()) {
    TORCH_CHECK(
        weight.numel() > 0 && (weight.dim() == 2 || weight.dim() == 4),
        "non-empty 2D or 4D weight tensor expected, but got: ",
        weight.sizes());
    if (bias.defined()) {
      check_dim_size(bias, 1, 0, weight.size(0));
    }
  } else {
    TORCH_CHECK(weight_optional, "weight tensor is undefined");
  }

  const int64_t ndim = input.dim();
  const int64_t dim_batch = 0;
  const int64_t dim_planes = 1;
  const int64_t dim_height = 2;
  const int64_t dim_width = 3;

  // Allow for empty batch size but not other dimensions
  bool valid_empty = ndim == 4 && input.size(dim_batch) == 0 &&
      input.size(dim_planes) != 0 && input.size(dim_height) != 0 &&
      input.size(dim_width) != 0;

  TORCH_CHECK(
      (input.numel() > 0 || valid_empty) && ndim == 4,
      "non-empty 4D input tensor expected but got: ",
      input.sizes());

  const int64_t input_height = input.size(dim_height);
  const int64_t input_width = input.size(dim_width);

  const int64_t exact_input_height = input_height + 2 * pad_height;
  const int64_t exact_input_width = input_width + 2 * pad_width;

  TORCH_CHECK(
      exact_input_height >= kernel_height && exact_input_width >= kernel_width,
      "Calculated padded input size per channel: (",
      exact_input_height,
      " x ",
      exact_input_width,
      "). ",
      "Kernel size: (",
      kernel_height,
      " x ",
      kernel_width,
      "). Kernel size can't be greater than actual input size");

  const int64_t output_height =
      div_rtn<int64_t>(exact_input_height - kernel_height, stride_height) + 1;
  const int64_t output_width =
      div_rtn<int64_t>(exact_input_width - kernel_width, stride_width) + 1;

  TORCH_CHECK(
      output_width >= 1 && output_height >= 1,
      "Given input size per channel: (",
      input_height,
      " x ",
      input_width,
      "). "
      "Calculated output size per channel: (",
      output_height,
      " x ",
      output_width,
      "). Output size is too small");

  if (weight.defined()) {
    int64_t n_input_plane = weight.size(1);
    if (weight.dim() == 2) {
      n_input_plane /= (kernel_height * kernel_width);
    }
    check_dim_size(input, ndim, dim_planes, n_input_plane);
  }

  if (grad_output.defined()) {
    if (weight.defined()) {
      int64_t n_output_plane = weight.size(0);
      check_dim_size(grad_output, ndim, dim_planes, n_output_plane);
    } else if (bias.defined()) {
      TORCH_CHECK(bias.numel() > 0, "non-empty bias tensor expected");
      const int64_t n_output_plane = bias.dim() == 0 ? 1 : bias.size(0);
      check_dim_size(grad_output, ndim, dim_planes, n_output_plane);
    }
    check_dim_size(grad_output, ndim, dim_height, output_height);
    check_dim_size(grad_output, ndim, dim_width, output_width);
  }
}

static Tensor view_weight_2d(const Tensor& weight_) {
  Tensor weight = weight_.contiguous();
  if (weight.dim() == 4) {
    const int64_t s1 = weight.size(0);
    const int64_t s2 = weight.size(1) * weight.size(2) * weight.size(3);
    return weight.view({s1, s2});
  } else {
    return weight;
  }
}

template <typename scalar_t>
static void slow_conv2d_update_output_frame(
    TensorAccessor<scalar_t, 3> input,
    TensorAccessor<scalar_t, 3> output,
    TensorAccessor<scalar_t, 2> weight,
    bool has_bias,
    TensorAccessor<scalar_t, 2> finput,
    int64_t kernel_height,
    int64_t kernel_width,
    int64_t stride_height,
    int64_t stride_width,
    int64_t pad_height,
    int64_t pad_width,
    int64_t n_input_plane,
    int64_t input_height,
    int64_t input_width,
    int64_t n_output_plane,
    int64_t output_height,
    int64_t output_width) {
  // Note: this is a no_group conv2d
  if ((kernel_height == 1) && (stride_height == 1) && (pad_height == 0) &&
      (kernel_width == 1) && (stride_width == 1) && (pad_width == 0)) {
    // 1x1 kernel, no need to unfold input and finput is already set
  } else {
    unfolded2d_copy_stub(
        kCPU,
        c10::CppTypeToScalarType<scalar_t>::value,
        finput.data(),
        input.data(),
        kernel_height,
        kernel_width,
        stride_height,
        stride_width,
        pad_height,
        pad_width,
        n_input_plane,
        input_height,
        input_width,
        output_height,
        output_width);
  }

  const int beta = has_bias ? 1 : 0;

  // Compute out = weight * input
  // Note gemm expects fortran order, so all 3 matrices are transposed.
  // Swapping argument order cancels this, since C == AB <=> T(C) == T(B)T(A)
  const int64_t m = output_height * output_width;
  const int64_t n = n_output_plane;
  const int64_t k = n_input_plane * kernel_height * kernel_width;

  const int64_t lda = m;
  const int64_t ldb = k;
  const int64_t ldc = m;

  at::native::cpublas::gemm(
      TransposeType::NoTranspose,
      TransposeType::NoTranspose,
      m, n, k,
      static_cast<scalar_t>(1),
      finput.data(), lda,
      weight.data(), ldb,
      static_cast<scalar_t>(beta),
      output.data(), ldc);
}

template <typename scalar_t>
void slow_conv2d_backward_update_grad_input_frame(
    TensorAccessor<scalar_t, 3> grad_input,
    TensorAccessor<scalar_t, 3> grad_output,
    TensorAccessor<scalar_t, 2> weight,
    scalar_t *fgrad_input,
    int64_t kernel_height,
    int64_t kernel_width,
    int64_t stride_height,
    int64_t stride_width,
    int64_t pad_height,
    int64_t pad_width) {
  // Compute fgrad_input = weight.T * grad_output.reshape({grad_output.shape(0), -1})
  // Note gemm expects fortran order, so all 3 matrices are transposed.
  // Swapping argument order cancels this, since C == AB <=> T(C) == T(B)T(A)
  const int64_t m = grad_output.size(1) * grad_output.size(2);
  const int64_t n = weight.size(1);
  const int64_t k = weight.size(0);

  const int64_t lda = m;
  const int64_t ldb = n;
  const int64_t ldc = m;

  at::native::cpublas::gemm(
      TransposeType::NoTranspose,
      TransposeType::Transpose,
      m, n, k,
      static_cast<scalar_t>(1),
      grad_output.data(), lda,
      weight.data(), ldb,
      static_cast<scalar_t>(0),
      fgrad_input, ldc);

  unfolded2d_acc_stub(
      kCPU,
      c10::CppTypeToScalarType<scalar_t>::value,
      fgrad_input,
      grad_input.data(),
      kernel_height,
      kernel_width,
      stride_height,
      stride_width,
      pad_height,
      pad_width,
      grad_input.size(0),
      grad_input.size(1),
      grad_input.size(2),
      grad_output.size(1),
      grad_output.size(2));
}

void slow_conv2d_backward_out_cpu_template(
    Tensor& grad_input,
    const Tensor& grad_output_,
    const Tensor& input_,
    const Tensor& weight_,
    const Tensor& finput,
    IntArrayRef kernel_size,
    IntArrayRef stride,
    IntArrayRef padding) {
  const int64_t kernel_height = kernel_size[0];
  const int64_t kernel_width = kernel_size[1];
  const int64_t pad_height = padding[0];
  const int64_t pad_width = padding[1];
  const int64_t stride_height = stride[0];
  const int64_t stride_width = stride[1];

  const Tensor weight = view_weight_2d(weight_);
  slow_conv2d_shape_check(
      input_,
      grad_output_,
      weight,
      Tensor(),
      kernel_height,
      kernel_width,
      stride_height,
      stride_width,
      pad_height,
      pad_width,
      false);

  const Tensor input = input_.contiguous();
  const Tensor grad_output = grad_output_.contiguous();
  grad_input.resize_as_(input);
  grad_input.zero_();
  TORCH_CHECK(grad_input.is_contiguous(), "slow_conv2d: grad_input must be contiguous");
  const int64_t batch_size = input.size(0);

  AT_DISPATCH_FLOATING_TYPES_AND(
      kBFloat16, input.scalar_type(), "slow_conv2d_cpu_grad_input", [&] {
<<<<<<< HEAD
    auto input_a = input.accessor<scalar_t, 4>();
=======
>>>>>>> 10f62942
    auto grad_output_a = grad_output.accessor<scalar_t, 4>();
    auto grad_input_a = grad_input.accessor<scalar_t, 4>();
    auto weight_a = weight.accessor<scalar_t, 2>();

    at::parallel_for(0, batch_size, 0, [&](int64_t start, int64_t end) {
      auto fgrad_input = std::make_unique<scalar_t[]>(
          c10::multiply_integers(finput.sizes().slice(1)));
      for (int64_t t = start; t < end; t++) {
        auto grad_input_t = grad_input_a[t];
        auto grad_output_t = grad_output_a[t];
        slow_conv2d_backward_update_grad_input_frame(
            grad_input_t,
            grad_output_t,
            weight_a,
            fgrad_input.get(),
            kernel_height,
            kernel_width,
            stride_height,
            stride_width,
            pad_height,
            pad_width);
      }
    });
  });
}

template <typename scalar_t>
void slow_conv2d_backward_weight_frame(
    TensorAccessor<scalar_t, 2> grad_weight,
    TensorAccessor<scalar_t, 3> grad_output,
    TensorAccessor<scalar_t, 2> finput) {
  // Compute grad_weight += grad_output.reshape({grad_output.shape(0), -1}) * finput.T
  // Note gemm expects fortran order, so all 3 matrices are transposed.
  // Swapping argument order cancels this, since C == AB <=> T(C) == T(B)T(A)
  const int64_t m = finput.size(0);
  const int64_t n = grad_output.size(0);
  const int64_t k = grad_output.size(1) * grad_output.size(2);

  const int64_t lda = k;
  const int64_t ldb = k;
  const int64_t ldc = m;

  at::native::cpublas::gemm(
      TransposeType::Transpose,
      TransposeType::NoTranspose,
      m, n, k,
      static_cast<scalar_t>(1),
      finput.data(), lda,
      grad_output.data(), ldb,
      static_cast<scalar_t>(1),
      grad_weight.data(), ldc);
}

static void slow_conv2d_backward_weight_out_cpu_template(
    Tensor& grad_weight,
    const Tensor& input,
    const Tensor& grad_output_,
    const Tensor& finput,
    IntArrayRef kernel_size,
    IntArrayRef stride,
    IntArrayRef padding) {
  CheckedFrom c = "slow_conv2d_backward_parameters_cpu";
  auto grad_weight_arg = TensorArg(grad_weight, "grad_weight_arg", 0);

  const int64_t kernel_height = kernel_size[0];
  const int64_t kernel_width = kernel_size[1];
  const int64_t pad_height = padding[0];
  const int64_t pad_width = padding[1];
  const int64_t stride_height = stride[0];
  const int64_t stride_width = stride[1];

  Tensor grad_weight_2d;
  checkContiguous(c, grad_weight_arg);
  grad_weight_2d = view_weight_2d(grad_weight);

  slow_conv2d_shape_check(
      input,
      grad_output_,
      grad_weight_2d,
      {},
      kernel_height,
      kernel_width,
      stride_height,
      stride_width,
      pad_height,
      pad_width,
      true);

  auto grad_output = grad_output_.contiguous();
  TORCH_CHECK(finput.is_contiguous(), "slow_conv2d: finput must be contiguous");

  const int64_t batch_size = input.size(0);

  AT_DISPATCH_FLOATING_TYPES_AND(
      kBFloat16, input.scalar_type(), "slow_conv2d_cpu_grad_weight", [&] {
    auto grad_output_a = grad_output.accessor<scalar_t, 4>();
    auto grad_weight_2d_a = grad_weight_2d.accessor<scalar_t, 2>();
    auto finput_a = finput.accessor<scalar_t, 3>();

    for (int64_t t = 0; t < batch_size; t++) {
      auto grad_output_t = grad_output_a[t];
      auto finput_t = finput_a[t];

      slow_conv2d_backward_weight_frame(
          grad_weight_2d_a, grad_output_t, finput_t);
    }
  });
}

} // namespace

std::tuple<Tensor&, Tensor&> slow_conv2d_forward_out_cpu(
    const Tensor& self,
    const Tensor& weight_,
    IntArrayRef kernel_size, const c10::optional<Tensor>& bias_opt,
    IntArrayRef stride,
    IntArrayRef padding,
    Tensor& output,
    Tensor& finput) {
  // See [Note: hacky wrapper removal for optional tensor]
  c10::MaybeOwned<Tensor> bias_maybe_owned = at::borrow_from_optional_tensor(bias_opt);
  const Tensor& bias = *bias_maybe_owned;

  const int64_t kernel_height = kernel_size[0];
  const int64_t kernel_width = kernel_size[1];
  const int64_t pad_height = padding[0];
  const int64_t pad_width = padding[1];
  const int64_t stride_height = stride[0];
  const int64_t stride_width = stride[1];

  const Tensor weight_2d = view_weight_2d(weight_);

  slow_conv2d_shape_check(
      self,
      Tensor(),
      weight_2d,
      bias,
      kernel_height,
      kernel_width,
      stride_height,
      stride_width,
      pad_height,
      pad_width,
      false);

  const Tensor input = self.contiguous();
  const int64_t dim_planes = 1;
  const int64_t dim_height = 2;
  const int64_t dim_width = 3;

  const int64_t n_input_plane = input.size(dim_planes);
  const int64_t input_height = input.size(dim_height);
  const int64_t input_width = input.size(dim_width);
  const int64_t n_output_plane = weight_2d.size(0);
  const int64_t output_height =
      (input_height + 2 * pad_height - kernel_height) / stride_height + 1;
  const int64_t output_width =
      (input_width + 2 * pad_width - kernel_width) / stride_width + 1;

  const int64_t batch_size = input.size(0);

  if ((input.ndimension() == 4) && (kernel_height == 1) && (stride_height == 1) && (pad_height == 0) &&
      (kernel_width == 1) && (stride_width == 1) && (pad_width == 0)) {
    finput =
        input.view({batch_size, n_input_plane, output_height * output_width})
            .detach();
  } else {
     finput.resize_({batch_size,
                  n_input_plane * kernel_height * kernel_width,
                  output_height * output_width});
  }

  output.resize_({batch_size, n_output_plane, output_height, output_width});
  if (bias.defined()) {
    output.copy_(bias.reshape({-1, 1, 1}));
  }
  TORCH_CHECK(output.is_contiguous() && finput.is_contiguous(),
              "slow_conv2d output tensors must be contiguous");

  AT_DISPATCH_ALL_TYPES_AND(kBFloat16, input.scalar_type(), "slow_conv2d_cpu", [&]{
    auto input_a = input.accessor<scalar_t, 4>();
    auto output_a = output.accessor<scalar_t, 4>();
    auto finput_a = finput.accessor<scalar_t, 3>();
    auto weight_2d_a = weight_2d.accessor<scalar_t, 2>();

    at::parallel_for(0, batch_size, 0, [&](int64_t start, int64_t end) {
      for (int64_t t = start; t < end; t++) {
        auto input_t = input_a[t];
        auto output_t = output_a[t];
        auto finput_t = finput_a[t];
        slow_conv2d_update_output_frame(
            input_t,
            output_t,
            weight_2d_a,
            bias.defined(),
            finput_t,
            kernel_height,
            kernel_width,
            stride_height,
            stride_width,
            pad_height,
            pad_width,
            n_input_plane,
            input_height,
            input_width,
            n_output_plane,
            output_height,
            output_width);
      }
    });
  });

  return std::tuple<Tensor&, Tensor&>(output, finput);
}

std::tuple<Tensor, Tensor> slow_conv2d_forward_cpu(
    const Tensor& self,
    const Tensor& weight,
    IntArrayRef kernel_size, const c10::optional<Tensor>& bias_opt,
    IntArrayRef stride,
    IntArrayRef padding) {
  // See [Note: hacky wrapper removal for optional tensor]
  c10::MaybeOwned<Tensor> bias_maybe_owned = at::borrow_from_optional_tensor(bias_opt);
  const Tensor& bias = *bias_maybe_owned;

  auto output = at::empty({0}, self.options());
  auto finput = at::empty({0}, self.options());
  at::native::slow_conv2d_forward_out_cpu(
      self,
      weight,
      kernel_size,
      bias,
      stride,
      padding,
      output,
      finput);
  return std::make_tuple(output, finput);
}

std::tuple<Tensor&, Tensor&, Tensor&> slow_conv2d_backward_out_cpu(
    const Tensor& grad_output,
    const Tensor& self,
    const Tensor& weight,
    IntArrayRef kernel_size,
    IntArrayRef stride,
    IntArrayRef padding,
    const Tensor& finput,
    Tensor& grad_input,
    Tensor& grad_weight,
    Tensor& grad_bias) {
  if (grad_input.defined()) {
    slow_conv2d_backward_out_cpu_template(
        grad_input,
        grad_output,
        self,
        weight,
        finput,
        kernel_size,
        stride,
        padding);
  }

  if (grad_bias.defined()) {
    at::sum_out(grad_bias, grad_output, IntArrayRef{0, 2, 3});
  }

  if (grad_weight.defined()) {
    grad_weight.resize_(weight.sizes());
    grad_weight.zero_();
    slow_conv2d_backward_weight_out_cpu_template(
        grad_weight,
        self,
        grad_output,
        finput,
        kernel_size,
        stride,
        padding);
  }

  return std::tuple<Tensor&, Tensor&, Tensor&>(
      grad_input, grad_weight, grad_bias);
}

std::tuple<Tensor, Tensor, Tensor> slow_conv2d_backward_cpu(
    const Tensor& grad_output,
    const Tensor& self,
    const Tensor& weight,
    IntArrayRef kernel_size,
    IntArrayRef stride,
    IntArrayRef padding,
    const Tensor& finput,
    std::array<bool, 3> output_mask) {
  Tensor grad_input;
  Tensor grad_weight;
  Tensor grad_bias;

  if (output_mask[0]) {
    grad_input = at::empty({0}, grad_output.options());
  }

  if (output_mask[1]) {
    grad_weight = at::empty({0}, grad_output.options());
  }

  if (output_mask[2]) {
    grad_bias = at::empty({0}, grad_output.options());
  }

  at::native::slow_conv2d_backward_out_cpu(
      grad_output,
      self,
      weight,
      kernel_size,
      stride,
      padding,
      finput,
      grad_input,
      grad_weight,
      grad_bias);

  return std::make_tuple(grad_input, grad_weight, grad_bias);
}

Tensor & thnn_conv2d_out(const Tensor & self, const Tensor & weight, IntArrayRef kernel_size, const c10::optional<Tensor>& bias_opt, IntArrayRef stride, IntArrayRef padding, Tensor & output) {
  // See [Note: hacky wrapper removal for optional tensor]
  c10::MaybeOwned<Tensor> bias_maybe_owned = at::borrow_from_optional_tensor(bias_opt);
  const Tensor& bias = *bias_maybe_owned;

  Tensor finput = at::empty({0}, self.options());
  return std::get<0>(at::_slow_conv2d_forward_out(output, finput, self, weight, kernel_size, bias, stride, padding));
}

Tensor thnn_conv2d(const Tensor & self, const Tensor & weight, IntArrayRef kernel_size, const c10::optional<Tensor>& bias_opt, IntArrayRef stride, IntArrayRef padding) {
  // See [Note: hacky wrapper removal for optional tensor]
  c10::MaybeOwned<Tensor> bias_maybe_owned = at::borrow_from_optional_tensor(bias_opt);
  const Tensor& bias = *bias_maybe_owned;

  return std::get<0>(at::_slow_conv2d_forward(self, weight, kernel_size, bias, stride, padding));
}

} // namespace native
} // namespace at<|MERGE_RESOLUTION|>--- conflicted
+++ resolved
@@ -292,10 +292,6 @@
 
   AT_DISPATCH_FLOATING_TYPES_AND(
       kBFloat16, input.scalar_type(), "slow_conv2d_cpu_grad_input", [&] {
-<<<<<<< HEAD
-    auto input_a = input.accessor<scalar_t, 4>();
-=======
->>>>>>> 10f62942
     auto grad_output_a = grad_output.accessor<scalar_t, 4>();
     auto grad_input_a = grad_input.accessor<scalar_t, 4>();
     auto weight_a = weight.accessor<scalar_t, 2>();
