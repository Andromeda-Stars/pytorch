#define TORCH_ASSERT_NO_OPERATORS
#include <ATen/AccumulateType.h>
#include <ATen/Dispatch.h>
#include <ATen/native/BinaryOps.h>
#include <ATen/native/DispatchStub.h>
#include <ATen/native/TensorIterator.h>
#include <c10/cuda/CUDAGuard.h>
#include <c10/cuda/CUDAMathCompat.h>
#include <ATen/native/cuda/Loops.cuh>

#include <type_traits>

// NOTE: CUDA on Windows requires that the enclosing function
// of a __device__ lambda not have internal linkage.

namespace at { namespace native {

template<typename scalar_t>
struct DivFunctor {
  __device__ scalar_t operator() (scalar_t a, scalar_t b) const {
    return a / b;
  }
};

template<typename T>
struct MulFunctor {
  __device__ T operator() (T a, T b) const {
    return a * b;
  }
};

// Workaround for the error: '*' in boolean context, suggest '&&' instead [-Werror=int-in-bool-context]
template<>
struct MulFunctor<bool> {
  __device__ bool operator() (bool a, bool b) const {
    return a && b;
  }
};


void div_true_kernel_cuda(TensorIteratorBase& iter) {
  if (iter.is_cpu_scalar(2)) {
    // optimization for floating-point types: if the second operand is a CPU
    // scalar, compute a * reciprocal(b). Note that this may lose one bit of
    // precision compared to computing the division.
    AT_DISPATCH_FLOATING_AND_COMPLEX_TYPES_AND2(kHalf, kBFloat16, iter.common_dtype(), "div_true_cuda", [&]() {
      using opmath_t = at::opmath_type<scalar_t>;
      auto inv_b = opmath_t(1.0) / iter.scalar_value<opmath_t>(2);
      iter.remove_operand(2);
      gpu_kernel(iter, BUnaryFunctor<scalar_t, scalar_t, scalar_t, MulFunctor<opmath_t>>(
        MulFunctor<opmath_t>(), inv_b));
    });
  } else {
    AT_DISPATCH_FLOATING_AND_COMPLEX_TYPES_AND2(kHalf, kBFloat16, iter.common_dtype(), "div_true_cuda", [&]() {
      DivFunctor<scalar_t> f;
      gpu_kernel_with_scalars(iter, f);
    });
  }
}

void div_trunc_kernel_cuda(TensorIteratorBase& iter) {
  auto dtype = iter.common_dtype();
  if (isIntegralType(dtype, /*includeBool*/ false)) {
    AT_DISPATCH_INTEGRAL_TYPES(dtype, "div_trunc_cuda", [&]() {
      gpu_kernel_with_scalars(iter, [] GPU_LAMBDA (scalar_t a, scalar_t b) -> scalar_t {
        return a / b;
      });
    });
  } else if (iter.is_cpu_scalar(2)) {
    // optimization for floating-point types: if the second operand is a CPU
    // scalar, compute a * reciprocal(b). Note that this may lose one bit of
    // precision compared to computing the division.
    AT_DISPATCH_FLOATING_TYPES_AND2(kHalf, kBFloat16, dtype, "div_trunc_cuda", [&]() {
      using accscalar_t = at::acc_type<scalar_t, true>;
      auto inv_b = accscalar_t(1.0) / iter.scalar_value<accscalar_t>(2);
      iter.remove_operand(2);
      gpu_kernel(iter, [inv_b] GPU_LAMBDA (scalar_t a) -> scalar_t {
        return std::trunc(a * inv_b);
      });
    });
  } else {
    AT_DISPATCH_FLOATING_TYPES_AND2(kHalf, kBFloat16, dtype, "div_trunc_cuda", [&]() {
      gpu_kernel_with_scalars(iter, [] GPU_LAMBDA (scalar_t a, scalar_t b) -> scalar_t {
        return std::trunc(a / b);
      });
    });
  }
}

void div_floor_kernel_cuda(TensorIteratorBase& iter) {
  // See NOTE: [Floor Division in Python]
  const auto dtype = iter.common_dtype();
  if (dtype == kByte) {
    // In the special case of unsigned integer division, floor division is
    // equivalent to truncation division (since the signs of the divisor and
    // dividend are always the same)
    return div_trunc_kernel_cuda(iter);
  } else if (isIntegralType(dtype, /*includeBool*/ false)) {
    AT_DISPATCH_INTEGRAL_TYPES(dtype, "div_floor_cuda", [&]() {
      gpu_kernel_with_scalars(iter, [] GPU_LAMBDA (scalar_t a, scalar_t b) -> scalar_t {
        if (!std::is_unsigned<scalar_t>::value && (a < 0) != (b < 0)) {
          // Subtracts one from the results of truncation division if the
          // divisor and dividend have different sign(bit)s and the remainder of
          // the division is nonzero
          const auto quot = a / b;
          const auto rem = a % b;
          return rem ? quot - 1 : quot;
        }

        return a / b;
      });
    });
  } else if (iter.is_cpu_scalar(2)) {
    // optimization for floating-point types: if the second operand is a CPU
    // scalar, compute a * reciprocal(b). Note that this may lose one bit of
    // precision compared to computing the division.
    AT_DISPATCH_FLOATING_TYPES_AND2(kHalf, kBFloat16, dtype, "div_floor_cuda", [&]() {
      using accscalar_t = at::acc_type<scalar_t, true>;
      auto b = iter.scalar_value<accscalar_t>(2);
      if (C10_UNLIKELY(b == 0)) {
        return div_true_kernel_cuda(iter);
      }

      auto inv_b = accscalar_t(1.0) / b;
      iter.remove_operand(2);
      gpu_kernel(iter, [b, inv_b] GPU_LAMBDA (scalar_t a) -> scalar_t {
        auto mod = std::fmod(a, b);
        auto div = (a - mod) * inv_b;
        if ((mod != 0) && (b < 0) != (mod < 0)) {
          div -= scalar_t(1);
        }

        scalar_t floordiv;
        if (div != 0) {
          floordiv = std::floor(div);
          if (div - floordiv > scalar_t(0.5)) {
            floordiv += scalar_t(1.0);
          }
        } else {
          floordiv = c10::cuda::compat::copysign(scalar_t(0), a * inv_b);
        }
        return floordiv;
      });
    });
  } else {
    AT_DISPATCH_FLOATING_TYPES_AND2(kHalf, kBFloat16, dtype, "div_floor_cuda", [&]() {
      gpu_kernel_with_scalars(iter, [] GPU_LAMBDA (scalar_t a, scalar_t b) -> scalar_t {
        if (C10_UNLIKELY(b == 0)) {
          return a / b;
        }

        auto mod = std::fmod(a, b);
        auto div = (a - mod) / b;
        if ((mod != 0) && (b < 0) != (mod < 0)) {
          div -= scalar_t(1);
        }

        scalar_t floordiv;
        if (div != 0) {
          floordiv = std::floor(div);
          if (div - floordiv > scalar_t(0.5)) {
            floordiv += scalar_t(1.0);
          }
        } else {
          floordiv = c10::cuda::compat::copysign(scalar_t(0), a / b);
        }
        return floordiv;
      });
    });
  }
}

void mul_kernel_cuda(TensorIteratorBase& iter) {
<<<<<<< HEAD
  if (!isIntegralType(iter.common_dtype(), /*includeBool*/ true) &&
    (iter.is_cpu_scalar(1) || iter.is_cpu_scalar(2))) {
    //if common dtype is half the scalar constant can overflow in half precision, and yet the result can
    //still be representable in the half dtype. Cast scalar to acc_type to have better accuracy
    AT_DISPATCH_FLOATING_AND_COMPLEX_TYPES_AND2(kHalf, kBFloat16, iter.common_dtype(), "mul_cuda", [&]() {
      using accscalar_t = at::acc_type<scalar_t, true>;
      int scalar_arg = iter.is_cpu_scalar(1) ? 1 : 2;
      auto b = iter.scalar_value<accscalar_t>(scalar_arg);
      iter.remove_operand(scalar_arg);
      const cuda::OptionalCUDAGuard device_guard(iter.device(1));
      MulScalarFunctor<scalar_t, decltype(b)> f(b);
      gpu_kernel(iter, f);
    });
  } else {
    AT_DISPATCH_ALL_TYPES_AND_COMPLEX_AND3(kHalf, kBFloat16, kBool, iter.common_dtype(), "mul_cuda", [&]() {
      MulFunctor<scalar_t> f;
      gpu_kernel_with_scalars(iter, f);
    });
  }
=======
  AT_DISPATCH_ALL_TYPES_AND_COMPLEX_AND3(kHalf, kBFloat16, kBool, iter.common_dtype(), "mul_cuda", [&]() {
    using opmath_t = at::opmath_type<scalar_t>;
    opmath_gpu_kernel_with_scalars<scalar_t>(iter, MulFunctor<opmath_t>());
  });
>>>>>>> 1a1fb31c
}

REGISTER_DISPATCH(div_true_stub, &div_true_kernel_cuda);
REGISTER_DISPATCH(div_trunc_stub, &div_trunc_kernel_cuda);
REGISTER_DISPATCH(div_floor_stub, &div_floor_kernel_cuda);
REGISTER_DISPATCH(mul_stub, &mul_kernel_cuda);

}} // namespace at::native<|MERGE_RESOLUTION|>--- conflicted
+++ resolved
@@ -171,32 +171,10 @@
 }
 
 void mul_kernel_cuda(TensorIteratorBase& iter) {
-<<<<<<< HEAD
-  if (!isIntegralType(iter.common_dtype(), /*includeBool*/ true) &&
-    (iter.is_cpu_scalar(1) || iter.is_cpu_scalar(2))) {
-    //if common dtype is half the scalar constant can overflow in half precision, and yet the result can
-    //still be representable in the half dtype. Cast scalar to acc_type to have better accuracy
-    AT_DISPATCH_FLOATING_AND_COMPLEX_TYPES_AND2(kHalf, kBFloat16, iter.common_dtype(), "mul_cuda", [&]() {
-      using accscalar_t = at::acc_type<scalar_t, true>;
-      int scalar_arg = iter.is_cpu_scalar(1) ? 1 : 2;
-      auto b = iter.scalar_value<accscalar_t>(scalar_arg);
-      iter.remove_operand(scalar_arg);
-      const cuda::OptionalCUDAGuard device_guard(iter.device(1));
-      MulScalarFunctor<scalar_t, decltype(b)> f(b);
-      gpu_kernel(iter, f);
-    });
-  } else {
-    AT_DISPATCH_ALL_TYPES_AND_COMPLEX_AND3(kHalf, kBFloat16, kBool, iter.common_dtype(), "mul_cuda", [&]() {
-      MulFunctor<scalar_t> f;
-      gpu_kernel_with_scalars(iter, f);
-    });
-  }
-=======
   AT_DISPATCH_ALL_TYPES_AND_COMPLEX_AND3(kHalf, kBFloat16, kBool, iter.common_dtype(), "mul_cuda", [&]() {
     using opmath_t = at::opmath_type<scalar_t>;
     opmath_gpu_kernel_with_scalars<scalar_t>(iter, MulFunctor<opmath_t>());
   });
->>>>>>> 1a1fb31c
 }
 
 REGISTER_DISPATCH(div_true_stub, &div_true_kernel_cuda);
