--- conflicted
+++ resolved
@@ -241,58 +241,6 @@
 #endif
 };
 
-<<<<<<< HEAD
-class TORCH_CUDA_CPP_API CuSparseSpMatCooDescriptor
-    : public CuSparseSpMatDescriptor {
- public:
-  CuSparseSpMatCooDescriptor(const Tensor& input) {
-    TORCH_INTERNAL_ASSERT_DEBUG_ONLY(input.is_sparse());
-
-    // PyTorch COO format is compatible with cuSPARSE COO only for 2D case
-    // PyTorch stores indices with the shape (num_dims, nnz) and the value
-    // tensor with shape (nnz,) but cuSPARSE expects separate arrays for each
-    // row/col indices that are in strided batch format that is contiguous row
-    // and col indices tensors with shape (batch_shape, nnz) and values tensor
-    // with shape (batch_shape, nnz)
-    TORCH_INTERNAL_ASSERT_DEBUG_ONLY(input.dim() == 2);
-
-    IntArrayRef input_sizes = input.sizes();
-    auto ndim = input.dim();
-    auto rows = input_sizes[ndim - 2];
-    auto cols = input_sizes[ndim - 1];
-    auto nnz = input._nnz();
-
-    auto indices = input.indices();
-    TORCH_INTERNAL_ASSERT_DEBUG_ONLY(indices.is_contiguous());
-
-    auto row_indices = indices[-2];
-    auto col_indices = indices[-1];
-
-    auto values = input.values();
-    TORCH_INTERNAL_ASSERT_DEBUG_ONLY(values.is_contiguous());
-
-    cusparseIndexType_t index_type = getCuSparseIndexType(indices.scalar_type());
-    cudaDataType value_type = ScalarTypeToCudaDataType(values.scalar_type());
-    check_supported_cuda_type(value_type);
-
-    cusparseSpMatDescr_t raw_descriptor;
-    TORCH_CUDASPARSE_CHECK(cusparseCreateCoo(
-        &raw_descriptor, // output descriptor
-        rows,
-        cols,
-        nnz,
-        row_indices.data_ptr(), // row indices of the sparse matrix, size = nnz
-        col_indices.data_ptr(), // column indices of the sparse matrix, size = nnz
-        values.data_ptr(), // values of the sparse matrix, size = nnz
-        index_type, // data type of indices
-        CUSPARSE_INDEX_BASE_ZERO, // base index of row and col indices
-        value_type // data type of values
-        ));
-
-    descriptor_.reset(raw_descriptor);
-  }
-};
-
 #if AT_USE_CUSPARSE_GENERIC_SPSV()
 class TORCH_CUDA_CPP_API CuSparseSpSVDescriptor
     : public CuSparseDescriptor<cusparseSpSVDescr, &cusparseSpSV_destroyDescr> {
@@ -317,8 +265,6 @@
 };
 #endif
 
-=======
->>>>>>> 2fd51b42
 } // namespace sparse
 } // namespace cuda
 } // namespace at
