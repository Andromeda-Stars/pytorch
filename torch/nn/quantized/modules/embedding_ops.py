import torch
import torch.nn as nn
from torch import Tensor  # noqa: F401
from torch._jit_internal import Optional, List  # noqa: F401
from torch.nn.quantized.modules.utils import hide_packed_params_repr
from torch.nn.quantized.modules.utils import _quantize_weight

class EmbeddingPackedParams(torch.nn.Module):
    _version = 1

    def __init__(self, num_embeddings, embedding_dim, dtype=torch.quint8):
        super(EmbeddingPackedParams, self).__init__()
        self.dtype = dtype
        if self.dtype in [torch.quint8, torch.quint4x2]:
            scales = torch.ones(num_embeddings, dtype=torch.float)
            zero_points = torch.zeros(num_embeddings, dtype=torch.float)
            wq = torch._empty_per_channel_affine_quantized([num_embeddings, embedding_dim], scales=scales,
                                                           zero_points=zero_points,
                                                           axis=0, dtype=self.dtype)
            self.set_weight(wq)
        else:
            raise NotImplementedError('Unsupported dtype on quantized embedding! Supports quint8 and quint4x2.')

    @torch.jit.export
    def set_weight(self, weight: torch.Tensor) -> None:
        if self.dtype in [torch.quint8, torch.quint4x2]:
            self._packed_weight = torch.ops.quantized.embedding_bag_prepack(weight)
        else:
            raise NotImplementedError('Unsupported dtype for quantized embedding prepack! Supports quint8 and quint4x2.')


    @torch.jit.export
    def _weight(self):
        if self.dtype in [torch.quint8, torch.quint4x2]:
            return torch.ops.quantized.embedding_bag_unpack(self._packed_weight)
        else:
            raise NotImplementedError('Unsupported dtype for quantized embedding unpack! Supports quint8 and quint4x2.')

    def forward(self, x):
        return x

    # Version 1
    #   self
    #   |--- _packed_weight : Tensor representing weight of EmbeddingPackedParamsBase
    #   |--- dtype : torch.dtype

    def _save_to_state_dict(self, destination, prefix, keep_vars):
        super(EmbeddingPackedParams, self)._save_to_state_dict(destination, prefix, keep_vars)
        destination[prefix + 'dtype'] = self.dtype
        destination[prefix + '_packed_weight'] = self._weight()

    def _load_from_state_dict(self, state_dict, prefix, local_metadata, strict,
                              missing_keys, unexpected_keys, error_msgs):
        self.dtype = state_dict[prefix + 'dtype']
        state_dict.pop(prefix + 'dtype')

        weight = state_dict[prefix + '_packed_weight']
        state_dict.pop(prefix + '_packed_weight')
        self.set_weight(weight)

        super(EmbeddingPackedParams, self)._load_from_state_dict(state_dict, prefix, local_metadata, False,
                                                                 missing_keys, unexpected_keys, error_msgs)

    def __repr__(self):
        return self._weight().__repr__()

class Embedding(torch.nn.Module):
    r"""
    A quantized Embedding module with quantized packed weights as inputs.
    We adopt the same interface as `torch.nn.Embedding`, please see
    https://pytorch.org/docs/stable/nn.html#torch.nn.Embedding for documentation.

    Similar to :class:`~torch.nn.Embedding`, attributes will be randomly
    initialized at module creation time and will be overwritten later

    Attributes:
        weight (Tensor): the non-learnable quantized weights of the module of
                         shape :math:`(\text{num\_embeddings}, \text{embedding\_dim})`.

    Examples::
        >>> m = nn.quantized.Embedding(num_embeddings=10, embedding_dim=12)
        >>> indices = torch.tensor([9, 6, 5, 7, 8, 8, 9, 2, 8])
        >>> output = m(indices)
        >>> print(output.size())
        torch.Size([9, 12]

    """
    _version = 1

    def __init__(self, num_embeddings: int, embedding_dim: int, padding_idx: Optional[int] = None,
                 max_norm: Optional[float] = None, norm_type: float = 2., scale_grad_by_freq: bool = False,
                 sparse: bool = False, _weight: Optional[Tensor] = None, dtype=torch.quint8) -> None:
        super(Embedding, self).__init__()
        self.num_embeddings = num_embeddings
        self.embedding_dim = embedding_dim

        if _weight is None:
            scales = torch.ones(num_embeddings, dtype=torch.float)
            zero_points = torch.zeros(num_embeddings, dtype=torch.float)
            qweight = torch._empty_per_channel_affine_quantized([num_embeddings, embedding_dim],
                                                                scales=scales, zero_points=zero_points,
                                                                axis=0, dtype=torch.quint8)
        else:
            assert list(_weight.shape) == [num_embeddings, embedding_dim], \
                'Shape of weight does not match num_embeddings and embedding_dim'
            qweight = _weight

        self._packed_params = EmbeddingPackedParams(num_embeddings, embedding_dim, dtype)
        self._packed_params.set_weight(qweight)

    def forward(self, indices: Tensor) -> Tensor:
        return torch.ops.quantized.embedding_byte(self._packed_params._packed_weight, indices)

    def _get_name(self):
        return 'QuantizedEmbedding'

    def __repr__(self):
        return hide_packed_params_repr(self, EmbeddingPackedParams)

    def extra_repr(self):
        extra_repr_str = 'num_embeddings={}, embedding_dim={}, dtype={}, qscheme={}'.format(
            self.num_embeddings, self.embedding_dim, self._packed_params.dtype, self.weight().qscheme()
        )

        return extra_repr_str

    def set_weight(self, w: torch.Tensor) -> None:
        self._packed_params.set_weight(w)

    def weight(self):
        return self._packed_params._weight()

    @classmethod
    def from_float(cls, mod):
        r"""Create a quantized embedding module from a float module

        Args:
            mod (Module): a float module, either produced by torch.quantization
                          utilities or provided by user
        """
        assert type(mod) == nn.Embedding, 'nnq.' + cls.__name__ + '.from_float only works for ' + \
            nn.Embedding.__name__
        assert hasattr(mod, 'qconfig'), 'Embedding input float module must have qconfig defined'
        from torch.quantization import float_qparams_weight_only_qconfig
        if mod.qconfig is not None and mod.qconfig.weight is not None:
            weight_observer = mod.qconfig.weight()
        else:
            weight_observer = float_qparams_weight_only_qconfig.weight()

        dtype = weight_observer.dtype

<<<<<<< HEAD
        assert dtype == torch.quint8, \
            f'The only supported weight dtype for nnq.Embedding is torch.quint8, got {dtype}'
=======
        is_float_qparams_qconfig = weight_observer.qscheme == torch.per_channel_affine_float_qparams
        assert is_float_qparams_qconfig, \
            'Embedding quantization is only supported with float_qparams_weight_only_qconfig.'

        assert dtype == torch.quint8, 'The only supported dtype for nnq.Embedding is torch.quint8'
>>>>>>> d62b0f88

        # Run the observer to calculate qparams.
        weight_observer(mod.weight)
        qweight = _quantize_weight(mod.weight.float(), weight_observer)

        # Create quantized Embedding module and pass in the quantized weight
        qembedding = Embedding(mod.num_embeddings, mod.embedding_dim)
        qembedding.set_weight(qweight)
        return qembedding


class EmbeddingBag(Embedding):
    r"""
    A quantized EmbeddingBag module with quantized packed weights as inputs.
    We adopt the same interface as `torch.nn.EmbeddingBag`, please see
    https://pytorch.org/docs/stable/nn.html#torch.nn.EmbeddingBag for documentation.

    Similar to :class:`~torch.nn.EmbeddingBag`, attributes will be randomly
    initialized at module creation time and will be overwritten later

    Attributes:
        weight (Tensor): the non-learnable quantized weights of the module of
                         shape :math:`(\text{num\_embeddings}, \text{embedding\_dim})`.

    Examples::
        >>> m = nn.quantized.EmbeddingBag(num_embeddings=10, embedding_dim=12, include_last_offset=True, mode='sum')
        >>> indices = torch.tensor([9, 6, 5, 7, 8, 8, 9, 2, 8, 6, 6, 9, 1, 6, 8, 8, 3, 2, 3, 6, 3, 6, 5, 7, 0, 8, 4, 6, 5, 8, 2, 3])
        >>> offsets = torch.tensor([0, 19, 20, 28, 28, 32])
        >>> output = m(indices, offsets)
        >>> print(output.size())
        torch.Size([5, 12]

    """
    _version = 1

    def __init__(self, num_embeddings: int, embedding_dim: int,
                 max_norm: Optional[float] = None, norm_type: float = 2., scale_grad_by_freq: bool = False,
                 mode: str = 'sum', sparse: bool = False, _weight: Optional[Tensor] = None,
                 include_last_offset: bool = False, dtype=torch.quint8) -> None:
        super(EmbeddingBag, self).__init__(num_embeddings, embedding_dim, _weight=_weight, dtype=dtype)

        self.mode = mode
        self.pruned_weights = False
        self.include_last_offset = include_last_offset
        self.dtype = dtype

    def forward(self, indices: Tensor, offsets: Optional[Tensor] = None, per_sample_weights: Optional[Tensor] = None,
                compressed_indices_mapping: Optional[Tensor] = None) -> Tensor:
        if self.dtype == torch.quint4x2:
            return torch.ops.quantized.embedding_bag_4bit(self._packed_params._packed_weight, indices, offsets, False, 0,
                                                          self.pruned_weights, per_sample_weights, compressed_indices_mapping,
                                                          self.include_last_offset)
        else:
            return torch.ops.quantized.embedding_bag_byte(self._packed_params._packed_weight, indices, offsets, False, 0,
                                                          self.pruned_weights, per_sample_weights, compressed_indices_mapping,
                                                          self.include_last_offset)

    def _get_name(self):
        return 'QuantizedEmbeddingBag'

    @classmethod
    def from_float(cls, mod):
        r"""Create a quantized embedding_bag module from a float module

        Args:
            mod (Module): a float module, either produced by torch.quantization
                          utilities or provided by user
        """
        assert type(mod) == nn.EmbeddingBag, 'nnq.' + cls.__name__ + '.from_float only works for ' + \
            nn.EmbeddingBag.__name__
        assert hasattr(mod, 'qconfig'), 'EmbeddingBag input float module must have qconfig defined'
        from torch.quantization.qconfig import float_qparams_weight_only_qconfig
        if mod.qconfig is not None and mod.qconfig.weight is not None:
            weight_observer = mod.qconfig.weight()
        else:
            weight_observer = float_qparams_weight_only_qconfig.weight()

        dtype = weight_observer.dtype
        is_float_qparams_qconfig = weight_observer.qscheme == torch.per_channel_affine_float_qparams
        assert is_float_qparams_qconfig, \
            'EmbeddingBag quantization is only supported with float_qparams_weight_only_qconfig.'

        assert dtype == torch.quint8 or dtype == torch.quint4x2, \
            'The only supported dtype for nnq.EmbeddingBag is torch.quint8 and torch.quint4x2'

        # Run the observer to calculate qparams.
        weight_observer(mod.weight)
        qweight = _quantize_weight(mod.weight.float(), weight_observer)

        # Create quantized EmbeddingBag module and pass in the quantized weight
        qembedding_bag = EmbeddingBag(mod.num_embeddings, mod.embedding_dim, dtype=dtype)
        qembedding_bag.set_weight(qweight)
        return qembedding_bag<|MERGE_RESOLUTION|>--- conflicted
+++ resolved
@@ -149,16 +149,12 @@
 
         dtype = weight_observer.dtype
 
-<<<<<<< HEAD
-        assert dtype == torch.quint8, \
-            f'The only supported weight dtype for nnq.Embedding is torch.quint8, got {dtype}'
-=======
         is_float_qparams_qconfig = weight_observer.qscheme == torch.per_channel_affine_float_qparams
         assert is_float_qparams_qconfig, \
             'Embedding quantization is only supported with float_qparams_weight_only_qconfig.'
 
-        assert dtype == torch.quint8, 'The only supported dtype for nnq.Embedding is torch.quint8'
->>>>>>> d62b0f88
+        assert dtype == torch.quint8, \
+            f'The only supported weight dtype for nnq.Embedding is torch.quint8, got {dtype}'
 
         # Run the observer to calculate qparams.
         weight_observer(mod.weight)
@@ -242,7 +238,7 @@
             'EmbeddingBag quantization is only supported with float_qparams_weight_only_qconfig.'
 
         assert dtype == torch.quint8 or dtype == torch.quint4x2, \
-            'The only supported dtype for nnq.EmbeddingBag is torch.quint8 and torch.quint4x2'
+            f'The only supported dtype for nnq.EmbeddingBag is torch.quint8 and torch.quint4x2, got {dtype}'
 
         # Run the observer to calculate qparams.
         weight_observer(mod.weight)
