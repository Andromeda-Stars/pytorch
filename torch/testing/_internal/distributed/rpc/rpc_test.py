import concurrent.futures
import contextlib
import json
import logging
import os
import sys
from threading import Lock
import time
import unittest
from collections import namedtuple
from functools import partial
from unittest import mock

import torch
import torch.distributed as dist
import torch.distributed.rpc as rpc
import torch.distributed.autograd as dist_autograd
from torch.distributed.rpc import RRef, _get_debug_info, _rref_context_get_debug_info
from torch.distributed.rpc.api import _delete_all_user_and_unforked_owner_rrefs, _use_rpc_pickler, _thread_local_var, _wait_all
from torch.distributed.rpc.internal import (
    PythonUDF,
    RPCExecMode,
    _internal_rpc_pickler,
    _build_rpc_profiling_key,
)
from torch.testing._internal.common_distributed import (
    skip_if_lt_x_gpu,
    skip_if_no_peer_access,
    captured_output,
)
from torch.testing._internal.common_utils import IS_MACOS, load_tests
from torch.testing._internal.dist_utils import (
    dist_init,
    get_function_event,
    initialize_pg,
    wait_until_node_failure,
    wait_until_pending_futures_and_users_flushed,
    wait_until_owners_and_forks_on_rank,
    worker_name,
    single_threaded_process_group_agent,
)
from torch.testing._internal.distributed.rpc.rpc_agent_test_fixture import (
    RpcAgentTestFixture,
)
from torch.testing._internal.common_utils import TemporaryFileName


def foo_add():
    return torch.add(torch.ones(1), torch.ones(1))

def udf_with_torch_ops(device=-1, use_record_function=False):
    device_ctx = contextlib.suppress() if device == -1 else torch.cuda.device(device)
    record_function_ctx = (
        torch.autograd.profiler.record_function("##forward##")
        if use_record_function
        else contextlib.suppress()
    )
    with device_ctx, record_function_ctx:
        t1, t2 = torch.ones(1), torch.ones(1)
        t = torch.add(t1, t2)
        t = torch.mul(t, t)
        t = t.relu()
        t = t.sigmoid()

# Events (operator invocations) that are expected to be ran as part of the above
# function.
EXPECTED_REMOTE_EVENTS = [
    "aten::ones",
    "aten::ones",
    "aten::add",
    "aten::mul",
    "aten::relu",
    "aten::threshold",
    "aten::sigmoid",
]

# Remote operations are prefixed with the following string for RPC profiling.
REMOTE_OP_STR = "#remote_op: "


VALUE_FUTURE = concurrent.futures.Future()
DONE_FUTURE = concurrent.futures.Future()

FIFTY_MIL_CYCLES = 50000000

class StubRpcAgent:
    def __init__(self, world_size):
        self.world_size = world_size

    def get_worker_infos(self):
        return {
            rpc.WorkerInfo(name=worker_name(rank), id=rank)
            for rank in range(self.world_size)
        }


def _stub_construct_rpc_backend_options_handler(**kwargs):
    return mock.Mock()  # RpcBackendOptions.


def _stub_init_rpc_backend_handler(store, name, rank, world_size, rpc_backend_options):
    return StubRpcAgent(world_size=world_size)


def set_value(value):
    VALUE_FUTURE.set_result(value)


def wait_for_value_future():
    return VALUE_FUTURE.result()


def set_and_check_done(value):
    VALUE_FUTURE.set_result(value)
    return DONE_FUTURE.result()


# it is used to test python user defined function over rpc
# classes and functions are used to test python user defined class and
# methods over rpc
TensorClass = namedtuple("TensorClass", ["tensors"])


class MyPickleClass:
    def __init__(self):
        self.t = None

    def __getstate__(self):
        (pickled_python_udf, tensors) = _internal_rpc_pickler.serialize(
            PythonUDF(my_tensor_function, (torch.ones(2, 2), torch.ones(2, 2)), None)
        )
        return (pickled_python_udf, tensors)

    def __setstate__(self, obj):
        python_udf = _internal_rpc_pickler.deserialize(obj[0], obj[1])
        result = python_udf.func(python_udf.args[0], python_udf.args[1])
        self.t = result

    def set(self, val):
        self.t = val


class SlowPickleClass:
    def __init__(self, t):
        self.t = t

    def __getstate__(self):
        time.sleep(self.t)
        return (self.t, )

    def __setstate__(self, obj):
        self.t = obj[0]
        time.sleep(self.t)


class MyClass:
    def __init__(self, a, delay=False):
        self.a = a
        # delay initialization to simulate errors if specified
        if delay:
            time.sleep(2)

    def my_instance_method(self, b):
        return self.a + b

    @classmethod
    def my_class_method(cls, d, e):
        return d + e

    @staticmethod
    def my_static_method(f):
        return f > 10

    def increment_value(self, increment):
        self.a += increment

    def get_value(self):
        return self.a

    def my_slow_method(self, my_tensor_arg):
        time.sleep(5)
        return torch.add(self.a, my_tensor_arg)


def _call_method_on_rref(method, rref, *args, **kwargs):
    return method(rref.local_value(), *args, **kwargs)


def get_rref_list(values):
    return [RRef(MyClass(a)) for a in values]


def add_rref_to_value(rref, value):
    return rref.to_here() + value


def run_nested_pickle(pickle_cls_instance, tensor):
    return pickle_cls_instance.t + tensor


def build_complex_tensors():
    a = torch.ones(3, 3)
    b = [a, a]
    c = [b, b]
    d = [a, b]
    e = {a: d}
    return [a, b, c, d, e]

def non_cont_test(t_view, t_cont):
    if t_view.is_contiguous():
        raise Exception('t_view is contiguous!')
    if not t_cont.is_contiguous():
        raise Exception('t_cont is not contiguous!')
    if not torch.equal(t_view, t_cont):
        raise Exception('t_view is not equal to t_cont!')
    return t_view

def my_function(a, b, c):
    return a + b + c


def my_tensor_function(a, b):
    return a + b


def my_sleep_func(seconds=1):
    time.sleep(seconds)
    return torch.mul(torch.tensor(1), torch.tensor(1))


def my_complex_tensor_function(list_input, tensor_class_input, dict_input):
    res = list_input[0]
    for t in list_input:
        res += t
    for k, v in dict_input.items():
        res += v
    complex_tensors = tensor_class_input.tensors
    return (res, complex_tensors[0], complex_tensors[1], complex_tensors[2])


def my_rref_function(rref_a, rref_b):
    return rref_a.to_here() + rref_b.to_here()


def delayed_add(a, b, seconds=0.05):
    time.sleep(seconds)
    return a + b


def no_result():
    print("do nothing")

def raise_or_inc(value):
    if value.numel() == 2:
        raise ValueError("Expected error")
    return value + 1

def nested_rpc(dst):
    return rpc.rpc_sync(dst, torch.add, args=(torch.ones(2, 2), 1))


def multi_layer_nested_async_rpc(dst, world_size, ttl):
    # this method returns immediately without blocking the callee, but will
    # generate additional requests.
    if ttl > 0:
        current_dst = worker_name(dst)
        next_dst = (dst + 1) % world_size
        rpc.rpc_async(
            current_dst,
            multi_layer_nested_async_rpc,
            args=(next_dst, world_size, ttl - 1),
        )
        return 0


def nested_rref(dst):
    return (
        rpc.remote(dst, torch.add, args=(torch.ones(2, 2), 1)),
        rpc.remote(dst, torch.add, args=(torch.ones(2, 2), 2)),
    )


def nested_remote(dst):
    rref = rpc.remote(dst, torch.add, args=(torch.ones(2, 2), 3))
    return rref.to_here()


def rref_forward_chain(dst, world_size, rref, ttl):
    if ttl > 0:
        current_dst = worker_name(dst)
        next_dst = (dst + 1) % world_size
        ret_rref = rpc.remote(
            current_dst, rref_forward_chain, args=(next_dst, world_size, rref, ttl - 1)
        )
        return [ret_rref]
    else:
        return rref.to_here()


def rpc_return_rref(dst):
    return rpc.remote(dst, torch.add, args=(torch.ones(2, 2), 1))


def light_rpc():
    return 0


def heavy_rpc(tensor):
    for i in range(1, 100):
        tensor *= i
        tensor /= i + 1
    return 0


@torch.jit.script
def heavy_rpc_torchscript(tensor):
    for i in range(1, 100):
        tensor *= i
        tensor /= i + 1
    return 0


@torch.jit.script
def my_script_func(tensor):
    return torch.add(tensor, tensor)


expected_err = "Expected error"
def raise_func():
    raise ValueError(expected_err)

expected_err_escape = "\nFirst line of error \n next line of error \n last line of error"
def raise_func_escape():
    raise ValueError(expected_err_escape)


global_rref = None


def set_global_rref(rref):
    global global_rref
    global_rref = rref


def clear_global_rref():
    global global_rref
    global_rref = None


def check_rref_confirmed(rref):
    return rref.confirmed_by_owner()


def get_rref_debug_info():
    return _rref_context_get_debug_info()


def add_use_future_cb(to, x, y, z):
    out = concurrent.futures.Future()

    def callback(fut):
        out.set_result(fut.wait() + z)

    fut = rpc.rpc_async(to, torch.add, args=(x, y))
    fut.then(callback)
    return out.result()


def get_events_from_profile(profile_rref):
    return profile_rref.local_value().process_global_function_events


def add_use_future_set_result(to, x, y, z):
    out = torch.futures.Future()
    fut = rpc.rpc_async(to, torch.add, args=(x, y))
    fut.then(lambda fut : out.set_result(fut.wait() + z))
    return out.wait()


def add_use_future_nested_cb(to, x, y, z):
    out = torch.futures.Future()

    def callback(fut1):
        fut2 = rpc.rpc_async(to, torch.add, args=(fut1.wait(), z))
        fut2.then(lambda fut2 : out.set_result(fut2.wait()))

    fut1 = rpc.rpc_async(to, torch.add, args=(x, y))
    fut1.then(callback)
    return out.wait()


def fail_on_fut(fut):
    pass


@rpc.functions.async_execution
def async_raise_func():
    raise RuntimeError("Expected error")


@rpc.functions.async_execution
def async_wrong_type():
    return torch.zeros(2, 2)


@rpc.functions.async_execution
def async_add(to, x, y):
    return rpc.rpc_async(to, torch.add, args=(x, y))


def slow_add(x, y, device="cpu"):
    time.sleep(1)
    x = x.to(device)
    y = y.to(device)
    return torch.add(x, y).cpu()


@rpc.functions.async_execution
def slow_async_add(to, x, y, device="cpu"):
    return rpc.rpc_async(to, slow_add, args=(x, y, device))


@rpc.functions.async_execution
def async_add_with_future_ctor(to, x, y, z):
    fut = torch.futures.Future()
    rpc.rpc_async(to, torch.add, args=(x, y)).then(
        lambda fut1: fut.set_result(fut1.wait() + z)
    )
    return fut


@rpc.functions.async_execution
def async_add_chained(to, x, y, z):
    return rpc.rpc_async(to, torch.add, args=(x, y)).then(
        lambda fut: fut.wait() + z
    )


@rpc.functions.async_execution
def async_add_chained_multi(to, x, num, step):
    fut = rpc.rpc_async(to, torch.add, args=(x, 0))
    for _ in range(num):
        fut = fut.then(lambda fut: fut.wait() + step)
    return fut


@rpc.functions.async_execution
def async_add_nested(to, x, y, z):
    return rpc.rpc_async(to, async_add, args=(to, x, y)).then(
        lambda fut: fut.wait() + z
    )


@rpc.functions.async_execution
def async_add_multi_fanout(to, x, num, step):
    futs = []
    for i in range(num):
        if i == 0:
            futs.append(rpc.rpc_async(to, torch.add, args=(x, step)))
        else:
            futs.append(rpc.rpc_async(to, torch.add, args=(0, step)))

    # TODO: use torch.futures.collect_all
    lock = Lock()
    state = {"cnt": 0, "ret": torch.zeros_like(x)}
    ret_future = torch.futures.Future()

    def inc_and_set(fut):
        with lock:
            state["cnt"] += 1
            state["ret"] += fut.wait()
            if state["cnt"] >= len(futs):
                ret_future.set_result(state["ret"])

    for fut in futs:
        fut.then(inc_and_set)

    return ret_future


class AsyncExecutionClass:

    @staticmethod
    @rpc.functions.async_execution
    def static_async_add(to, x, y, z):
        return rpc.rpc_async(to, torch.add, args=(x, y)).then(
            lambda fut: fut.wait() + z
        )

    @classmethod
    @rpc.functions.async_execution
    def class_async_add(cls, to, x, y, z):
        ret_fut = torch.futures.Future()
        rpc.rpc_async(to, torch.add, args=(x, y)).then(
            lambda fut: ret_fut.set_result(fut.wait() + z)
        )
        return ret_fut

    @rpc.functions.async_execution
    def bound_async_add(self, to, x, y, z):
        return rpc.rpc_async(to, torch.add, args=(x, y)).then(
            lambda fut: fut.wait() + z
        )


def return_future():
    return torch.futures.Future()


class FooBackendOptions(rpc.RpcBackendOptions):
    def __init__(self, init_method):
        # Must call the __init__ of the superclass (and do so directly,
        # without using super()) because... pybind.
        rpc.RpcBackendOptions.__init__(self)
        self.init_method = init_method


# load_tests from common_utils is used to automatically filter tests for
# sharding on sandcastle. This line silences flake warnings
load_tests = load_tests


class RpcTest(RpcAgentTestFixture):
    @dist_init
    def test_worker_id(self):
        n = self.rank + 1
        peer_rank = n % self.world_size
        self_worker_info = rpc.get_worker_info()
        peer_worker_info = rpc.get_worker_info(worker_name(peer_rank))

        self.assertEqual(self_worker_info.name, worker_name(self.rank))
        self.assertEqual(peer_worker_info.name, worker_name(peer_rank))

        with self.assertRaisesRegex(RuntimeError, "Unknown destination worker"):
            unknown_worker_id = rpc.get_worker_info("WorkerUnknown")

    @dist_init
    def test_get_worker_infos(self):
        worker_infos = rpc.api._get_current_rpc_agent().get_worker_infos()

        worker_names = {worker_info.name for worker_info in worker_infos}
        expected_worker_names = {
            worker_name(rank) for rank in range(self.world_size)
        }
        self.assertEqual(worker_names, expected_worker_names)

        worker_ids = {worker_info.id for worker_info in worker_infos}
        expected_worker_ids = set(range(self.world_size))
        self.assertEqual(worker_ids, expected_worker_ids)

    @dist_init
    def test_self_add(self):
        self_worker_info = rpc.get_worker_info()
        self_worker_name = worker_name(self.rank)
        fut = rpc.rpc_async(self_worker_info, torch.add, args=(torch.ones(2, 2), 1))
        ret = rpc.rpc_sync(self_worker_info, torch.add, args=(torch.ones(2, 2), 1))
        self.assertEqual(fut.wait(), torch.ones(2, 2) + 1)
        self.assertEqual(ret, torch.ones(2, 2) + 1)

    @dist_init
    def test_send_to_rank(self):
        dst_rank = (self.rank + 1) % self.world_size

        for exec_mode in [RPCExecMode.SYNC, RPCExecMode.ASYNC, RPCExecMode.REMOTE]:
            ret = self._run_func_in_mode(dst_rank, torch.add, exec_mode, args=(torch.ones(2, 2), 1))
            self.assertEqual(ret, torch.ones(2, 2) + 1)

        # Test invalid ranks
        for exec_mode in [RPCExecMode.SYNC, RPCExecMode.ASYNC, RPCExecMode.REMOTE]:
            with self.assertRaises(RuntimeError):
                self._run_func_in_mode(self.world_size + 1, torch.add, exec_mode, args=(torch.ones(2, 2), 1))

        for exec_mode in [RPCExecMode.SYNC, RPCExecMode.ASYNC, RPCExecMode.REMOTE]:
            with self.assertRaises(RuntimeError):
                self._run_func_in_mode(-1, torch.add, exec_mode, args=(torch.ones(2, 2), 1))

        for exec_mode in [RPCExecMode.SYNC, RPCExecMode.ASYNC, RPCExecMode.REMOTE]:
            with self.assertRaises(ValueError):
                self._run_func_in_mode(dst_rank + 0.5, torch.add, exec_mode, args=(torch.ones(2, 2), 1))

        for exec_mode in [RPCExecMode.SYNC, RPCExecMode.ASYNC, RPCExecMode.REMOTE]:
            with self.assertRaises(ValueError):
                self._run_func_in_mode(dst_rank - 0.5, torch.add, exec_mode, args=(torch.ones(2, 2), 1))

    @dist_init
    def test_self_py_udf_remote(self):
        self_worker_info = rpc.get_worker_info()
        rref = rpc.remote(self_worker_info, my_function, args=(torch.ones(2, 2), 1, 3))
        self.assertEqual(rref.to_here(), torch.ones(2, 2) + 1 + 3)

    def _test_self_remote_rref_as_rpc_arg(self, dst):
        self_worker_info = rpc.get_worker_info()
        rref = rpc.remote(self_worker_info, my_function, args=(torch.ones(2, 2), 1, 3))
        fut = rpc.rpc_async(dst, add_rref_to_value, args=(rref, torch.ones(2, 2)))
        ret = rpc.rpc_sync(dst, add_rref_to_value, args=(rref, torch.ones(2, 2) + 1))
        self.assertEqual(ret, torch.ones(2, 2) + 1 + 3 + torch.ones(2, 2) + 1)
        self.assertEqual(fut.wait(), torch.ones(2, 2) + 1 + 3 + torch.ones(2, 2))

    @dist_init
    def test_self_remote_rref_as_rpc_arg(self):
        dst = worker_name((self.rank + 1) % self.world_size)
        self._test_self_remote_rref_as_rpc_arg(dst)

    @dist_init
    def test_self_remote_rref_as_self_rpc_arg(self):
        self._test_self_remote_rref_as_rpc_arg(rpc.get_worker_info())

    def _test_self_remote_rref_as_remote_arg(self, dst):
        self_worker_info = rpc.get_worker_info()
        rref = rpc.remote(self_worker_info, my_function, args=(torch.ones(2, 2), 1, 3))
        ret_rref = rpc.remote(dst, add_rref_to_value, args=(rref, torch.ones(2, 2)))
        self.assertEqual(
            ret_rref.to_here(), torch.ones(2, 2) + 1 + 3 + torch.ones(2, 2)
        )

    @dist_init
    def test_self_remote_rref_as_remote_arg(self):
        dst = worker_name((self.rank + 1) % self.world_size)
        self._test_self_remote_rref_as_remote_arg(dst)

    @dist_init
    def test_rref_proxy_non_exist(self):
        dst = worker_name((self.rank + 1) % self.world_size)
        rref = rpc.remote(dst, my_function, args=(torch.ones(2, 2), 1, 3))
        msg = "has no attribute \'non_exist\'"
        with self.assertRaisesRegex(AttributeError, msg):
            rref.rpc_sync().non_exist()

        with self.assertRaisesRegex(AttributeError, msg):
            rref.rpc_async().non_exist()

        with self.assertRaisesRegex(AttributeError, msg):
            rref.remote().non_exist()

    def _test_rref_proxy_tensor(self, dst):
        rref = rpc.remote(dst, my_function, args=(torch.ones(2, 2), 1, 3))

        expected = torch.ones(2, 2) + 1 + 3
        self.assertEqual(expected.size(), rref.rpc_sync().size())
        self.assertEqual(expected + 1, rref.rpc_async().add(1).wait())
        self.assertEqual(expected.view(1, 4), rref.remote().view(1, 4).to_here())

    @dist_init
    def test_rref_proxy_tensor(self):
        self._test_rref_proxy_tensor(worker_name((self.rank + 1) % self.world_size))

    @dist_init
    def test_rref_proxy_tensor_self(self):
        self._test_rref_proxy_tensor(rpc.get_worker_info())

    @dist_init
    def test_rref_proxy_reuse(self):
        rref = rpc.remote(
            worker_name((self.rank + 1) % self.world_size),
            my_function,
            args=(torch.ones(2, 2), 1, 3)
        )
        expected = torch.ones(2, 2) + 1 + 3

        proxy_rpc_sync = rref.rpc_sync()
        proxy_rpc_async = rref.rpc_async()
        proxy_remote = rref.remote()

        self.assertEqual(expected.size(), proxy_rpc_sync.size())
        self.assertEqual(expected + 1, proxy_rpc_sync.add(1))
        self.assertEqual(expected.view(1, 4), proxy_rpc_sync.view(1, 4))

        self.assertEqual(expected.size(), proxy_rpc_async.size().wait())
        self.assertEqual(expected + 3, proxy_rpc_async.add(3).wait())
        self.assertEqual(expected.view(4, 1), proxy_rpc_async.view(4, 1).wait())

        self.assertEqual(expected.size(), proxy_remote.size().to_here())
        self.assertEqual(expected + 5, proxy_remote.add(5).to_here())
        self.assertEqual(expected.view(-1), proxy_remote.view(-1).to_here())

    def _test_rref_proxy_class(self, dst):
        rref = rpc.remote(dst, MyClass, args=(7,))
        expected = MyClass(7)
        self.assertEqual(expected.get_value(), rref.rpc_sync().get_value())
        self.assertEqual(expected.get_value(), rref.rpc_async().get_value().wait())
        self.assertEqual(expected.get_value(), rref.remote().get_value().to_here())

        expected.increment_value(3)
        self.assertEqual(None, rref.rpc_sync().increment_value(1))
        self.assertEqual(None, rref.rpc_async().increment_value(1).wait())
        self.assertEqual(None, rref.remote().increment_value(1).to_here())

        self.assertEqual(expected.get_value(), rref.rpc_sync().get_value())
        self.assertEqual(expected.get_value(), rref.rpc_async().get_value().wait())
        self.assertEqual(expected.get_value(), rref.remote().get_value().to_here())

        self.assertEqual(
            expected.my_instance_method(2),
            rref.rpc_sync().my_instance_method(2)
        )
        self.assertEqual(
            expected.my_instance_method(3),
            rref.rpc_async().my_instance_method(3).wait()
        )
        self.assertEqual(
            expected.my_instance_method(4),
            rref.remote().my_instance_method(4).to_here()
        )

        self.assertEqual(
            expected.my_static_method(9),
            rref.rpc_sync().my_static_method(9)
        )
        self.assertEqual(
            expected.my_static_method(10),
            rref.rpc_async().my_static_method(10).wait()
        )
        self.assertEqual(
            expected.my_static_method(11),
            rref.remote().my_static_method(11).to_here()
        )

        self.assertEqual(
            expected.my_class_method(2, torch.zeros(2, 2)),
            rref.rpc_sync().my_class_method(2, torch.zeros(2, 2))
        )
        self.assertEqual(
            expected.my_class_method(2, torch.ones(3, 3)),
            rref.rpc_async().my_class_method(2, torch.ones(3, 3)).wait()
        )
        self.assertEqual(
            expected.my_class_method(2, torch.ones(4, 4)),
            rref.remote().my_class_method(2, torch.ones(4, 4)).to_here()
        )

    @dist_init
    def test_rref_proxy_class(self):
        self._test_rref_proxy_class(worker_name((self.rank + 1) % self.world_size))

    @dist_init
    def test_rref_proxy_class_self(self):
        self._test_rref_proxy_class(rpc.get_worker_info())

    @dist_init
    def test_self_remote_rref_as_self_remote_arg(self):
        self._test_self_remote_rref_as_remote_arg(rpc.get_worker_info())

    @mock.patch.object(torch.distributed.autograd, "_init")
    @mock.patch.object(torch.distributed.rpc.api, "_set_and_start_rpc_agent")
    @dist_init(setup_rpc=False)
    def test_register_rpc_backend_and_set_and_start_rpc_backend(
        self, mock_rpc_agent, mock_dist_autograd_init
    ):
        backend_name = "stub_backend"

        backend = rpc.backend_registry.register_backend(
            backend_name,
            _stub_construct_rpc_backend_options_handler,
            _stub_init_rpc_backend_handler,
        )

        with self.assertRaisesRegex(
            RuntimeError, "^RPC backend .+: already registered$"
        ):
            backend = rpc.backend_registry.register_backend(
                backend_name,
                _stub_construct_rpc_backend_options_handler,
                _stub_init_rpc_backend_handler,
            )

        rpc.init_rpc(
            name="worker1",
            backend=backend,
            rank=self.rank,
            world_size=self.world_size,
            rpc_backend_options=self.rpc_backend_options,
        )

    @dist_init(setup_rpc=False)
    def test_duplicate_name(self):
        with self.assertRaisesRegex(RuntimeError, "is not unique"):
            store, _, _ = next(
                torch.distributed.rendezvous(
                    self.init_method, rank=self.rank, world_size=self.world_size
                )
            )
            rpc._init_rpc_backend(
                backend=self.rpc_backend,
                store=store,
                name="duplicate_name",
                rank=self.rank,
                world_size=self.world_size,
                rpc_backend_options=self.rpc_backend_options,
            )

    @dist_init(setup_rpc=False)
    def test_reinit(self):
        rpc.init_rpc(
            name=worker_name(self.rank),
            backend=self.rpc_backend,
            rank=self.rank,
            world_size=self.world_size,
            rpc_backend_options=self.rpc_backend_options,
        )

        initialize_pg(self.file_init_method, self.rank, self.world_size)
        # Wait for all init to complete.
        dist.barrier()

        # TODO: with TCP init, rank 0 raises Address already in use because
        # rank 0 is the start daemon and the store is created before checking if
        # RPC is already initialized in init_rpc.
        if os.environ.get("RPC_INIT_WITH_TCP", None) == "1" and self.rank == 0:
            expected_reinit_err = "Address already in use"
        else:
            expected_reinit_err = "is already initialized"

        with self.assertRaisesRegex(RuntimeError, expected_reinit_err):
            rpc.init_rpc(
                name=worker_name(self.rank),
                backend=self.rpc_backend,
                rank=self.rank,
                world_size=self.world_size,
                rpc_backend_options=self.rpc_backend_options,
            )
        rpc.shutdown()

    def test_world_size_one(self):
        if self.rank == 0:
            rpc.init_rpc(
                name="me",
                backend=self.rpc_backend,
                rank=0,
                world_size=1,
                rpc_backend_options=self.rpc_backend_options,
            )

            expect = torch.ones(2, 2) * 2
            result = rpc.rpc_sync(
                "me",
                my_tensor_function,
                args=(torch.ones(2, 2), torch.ones(2, 2))
            )
            self.assertEqual(expect, result)

            expect = torch.ones(3, 3) * 2
            result = rpc.rpc_async(
                "me",
                my_tensor_function,
                args=(torch.ones(3, 3), torch.ones(3, 3))
            ).wait()
            self.assertEqual(expect, result)

            expect = torch.ones(4, 4) * 2
            result = rpc.remote(
                "me",
                my_tensor_function,
                args=(torch.ones(4, 4), torch.ones(4, 4))
            ).to_here()
            self.assertEqual(expect, result)

            rpc.shutdown()

    @dist_init(setup_rpc=False)
    def test_invalid_names(self):
        from torch.distributed.rpc import WorkerInfo

        worker_id = 0
        with self.assertRaisesRegex(RuntimeError, "Worker name must match"):
            info = WorkerInfo("abc*", worker_id)

        with self.assertRaisesRegex(RuntimeError, "Worker name must match"):
            info = WorkerInfo(" ", worker_id)

        with self.assertRaisesRegex(RuntimeError, "must be non-empty"):
            info = WorkerInfo("", worker_id)

        # If the number in the message does not match, it is likely that the
        # value of MAX_NAME_LEN in RPC WorkerInfo has changed.
        with self.assertRaisesRegex(RuntimeError, "shorter than 128"):
            info = WorkerInfo("".join(["a" for i in range(500)]), worker_id)

    @dist_init
    def test_add(self):
        n = self.rank + 1
        dst_rank = n % self.world_size
        ret = rpc.rpc_sync(
            worker_name(dst_rank),
            torch.add,
            args=(torch.ones(n, n), torch.ones(n, n)),
        )
        self.assertEqual(ret, torch.ones(n, n) * 2)

    @dist_init
    def test_add_with_id(self):
        n = self.rank + 1
        dst_rank = n % self.world_size
        workder_info = rpc.get_worker_info(worker_name(dst_rank))

        ret = rpc.rpc_sync(
            workder_info, torch.add, args=(torch.ones(n, n), torch.ones(n, n))
        )
        self.assertEqual(ret, torch.ones(n, n) * 2)

    @dist_init
    def test_scalar_add(self):
        n = self.rank + 1
        dst_rank = n % self.world_size
        ret = rpc.rpc_sync(
            worker_name(dst_rank), torch.add, args=(torch.ones(n, n), n)
        )
        self.assertEqual(ret, (torch.ones(n, n) + n))

    @dist_init
    def test_async_add(self):
        n = self.rank + 1
        dst_rank = n % self.world_size
        fut = rpc.rpc_async(
            worker_name(dst_rank),
            torch.add,
            args=(torch.ones(n, n), torch.ones(n, n)),
        )
        self.assertEqual(fut.wait(), torch.ones(n, n) * 2)

    @dist_init
    def test_nonzero(self):
        n = self.rank + 1
        dst_rank = n % self.world_size
        x = torch.ones(self.world_size, self.world_size)
        x[self.rank][self.rank] = 0
        ret = rpc.rpc_sync(worker_name(dst_rank), torch.nonzero, args=(x,))
        self.assertEqual(ret, x.nonzero())

    @dist_init
    def test_multi_rpc(self):
        dst_rank = (self.rank + 1) % self.world_size
        for i in range(20):
            n = i + self.rank + 1
            ret = rpc.rpc_sync(
                worker_name(dst_rank),
                torch.add,
                args=(torch.ones(n, n), torch.ones(n, n)),
            )
            self.assertEqual(ret, torch.ones(n, n) * 2)

    def _run_uneven_workload(self, num_repeat=30):
        # worker0 drives and waits for worker1 and worker2
        # throughout the test.
        if self.rank == 0:
            self.assertTrue(self.world_size >= 3)

            # Phase 1: Only worker1 has workload.
            dst = "worker1"
            futs = []
            for _ in range(num_repeat):
                fut = rpc.rpc_async(dst, heavy_rpc, args=(torch.ones(100, 100),))
                futs.append(fut)

            for fut in torch.futures.collect_all(futs).wait():
                self.assertEqual(fut.wait(), 0)

            # Phase 2: Only worker2 has workload.
            # If join is not correctly implemented,
            # worker2 should be closed by now.
            dst = "worker2"
            futs = []
            for _ in range(num_repeat):
                fut = rpc.rpc_async(dst, heavy_rpc, args=(torch.ones(100, 100),))
                futs.append(fut)

            for val in torch.futures.wait_all(futs):
                self.assertEqual(val, 0)

    def test_wait_all_workers(self):
        rpc.init_rpc(
            name="worker%d" % self.rank,
            backend=self.rpc_backend,
            rank=self.rank,
            world_size=self.world_size,
            rpc_backend_options=self.rpc_backend_options,
        )

        self._run_uneven_workload()

        # worker0 calls this at the end after waiting for RPC responses.
        # worker1/2 calls this immediately and has some works after it.
        # worker3 calls this immediately and has no more work.
        rpc.api._wait_all_workers()
        rpc.shutdown(graceful=False)

    def test_wait_all_workers_twice(self):
        rpc.init_rpc(
            name="worker%d" % self.rank,
            backend=self.rpc_backend,
            rank=self.rank,
            world_size=self.world_size,
            rpc_backend_options=self.rpc_backend_options,
        )

        self._run_uneven_workload()

        # worker0 calls this at the end after waiting for RPC responses.
        # worker1/2 calls this immediately and has some works after it.
        # worker3 calls this immediately and has no more work.
        rpc.api._wait_all_workers()
        rpc.api._wait_all_workers()
        rpc.shutdown(graceful=False)

    @dist_init
    def test_all_gather(self):
        info = rpc.get_worker_info()
        results = rpc.api._all_gather(info.id)
        expected = {}
        for info in rpc._get_current_rpc_agent().get_worker_infos():
            expected[info.name] = info.id

        self.assertEqual(expected, results)

    @dist_init
    def test_all_gather_timeout(self):
        rpc._set_rpc_timeout(0.1)

        if self.rank == 0:
            with self.assertRaisesRegex(
                RuntimeError,
                "timed out in _all_gather after 0\\.10 seconds"
            ):
                rpc.api._all_gather(SlowPickleClass(0.5))
        else:
            expected_error = self.get_timeout_error_regex()
            with self.assertRaisesRegex(RuntimeError, expected_error):
                rpc.api._all_gather(SlowPickleClass(0.5))

    @dist_init
    def test_graceful_shutdown_with_uneven_workload(self):
        """Test graceful termination."""
        self._run_uneven_workload()

    @dist_init(setup_rpc=False)
    def test_shutdown_followed_by_rpc(self):
        # Initialize RPC.
        rpc.init_rpc(
            name="worker%d" % self.rank,
            backend=self.rpc_backend,
            rank=self.rank,
            world_size=self.world_size,
            rpc_backend_options=self.rpc_backend_options,
        )

        n = self.rank + 1
        dst_rank = n % self.world_size
        ret = rpc.rpc_sync(
            worker_name(dst_rank),
            torch.add,
            args=(torch.ones(n, n), torch.ones(n, n)),
        )
        self.assertEqual(ret, torch.ones(n, n) * 2)
        rpc.shutdown()

        with self.assertRaisesRegex(RuntimeError, "^RPC has not been initialized"):
            rpc.rpc_sync(
                worker_name(dst_rank),
                torch.add,
                args=(torch.ones(n, n), torch.ones(n, n)),
            )

    @dist_init
    def test_expected_src(self):
        dst_rank = (self.rank + 1) % self.world_size
        expected_src_rank = (self.rank - 1) % self.world_size
        ret = rpc.rpc_sync(worker_name(dst_rank), set_value, args=(self.rank,))
        value = VALUE_FUTURE.result()
        self.assertEqual(value, expected_src_rank)

    @dist_init
    def test_py_built_in(self):
        n = self.rank + 1
        dst_rank = n % self.world_size
        ret = rpc.rpc_sync(worker_name(dst_rank), min, args=(n, n + 1, n + 2))
        self.assertEqual(ret, min(n, n + 1, n + 2))

    @dist_init
    def test_py_user_defined(self):
        n = self.rank + 1
        dst_rank = n % self.world_size
        ret = rpc.rpc_sync(
            worker_name(dst_rank),
            my_function,
            kwargs={"a": n, "b": n + 1, "c": n + 2},
        )
        self.assertEqual(ret, my_function(n, n + 1, n + 2))

    def test_build_rpc_profiling_key(self):
        # Tests that the name that shows up as an Event in profiling RPCs has all
        # the necessary information.
        for exec_mode in [RPCExecMode.SYNC, RPCExecMode.ASYNC, RPCExecMode.REMOTE]:
            rpc_profiling_key = _build_rpc_profiling_key(
                exec_mode, "foo", "worker0", "worker1"
            )
            self.assertIn(exec_mode.value, rpc_profiling_key)
            self.assertIn("foo", rpc_profiling_key)
            self.assertIn("worker0", rpc_profiling_key)
            self.assertIn("worker1", rpc_profiling_key)

    def check_profiling_info(self, self_worker_name, dst_worker_name, func, rpc_event, rpc_exec_mode):
        self.assertTrue(self_worker_name in rpc_event.name)
        self.assertTrue(dst_worker_name in rpc_event.name)
        if isinstance(func, torch.jit.ScriptFunction):
            self.assertTrue(torch._jit_internal._qualified_name(func) in rpc_event.name)
        else:
            self.assertTrue(func.__name__ in rpc_event.name)
        self.assertTrue(rpc_exec_mode.value in rpc_event.name)
        self.assertEqual(rpc_event.count, 1)

    @dist_init
    def test_profiler_rpc_record_shapes(self):
        if self.rank != 1:
            return
        dst = (self.rank + 1) % self.world_size
        dst_worker = worker_name(dst)
        t1, t2 = torch.ones(100), torch.ones(100)
        with torch.autograd.profiler.profile(record_shapes=True) as prof:
            rpc.rpc_sync(dst_worker, torch.add, args=(t1, t2))

        function_events = prof.function_events
        remote_events = [event for event in function_events if event.is_remote]
        remote_add_event = [
            event for event in remote_events if "aten::add" in event.name
        ][0]
        remote_add_input_shapes = remote_add_event.input_shapes
        # Run profiler on equivalent local op and validate shapes are the same.
        with torch.autograd.profiler.profile(record_shapes=True) as prof:
            torch.add(t1, t2)

        local_function_events = prof.function_events
        local_add_event = [
            event for event in local_function_events if "aten::add" in event.name
        ][0]
        local_add_input_shapes = local_add_event.input_shapes
        self.assertEqual(remote_add_input_shapes, local_add_input_shapes)

    @dist_init
    def test_profiler_rpc_memory(self):
        if self.rank != 1:
            return
        dst = (self.rank + 1) % self.world_size
        dst_worker = worker_name(dst)
        with torch.autograd.profiler.profile(profile_memory=True) as p:
            fut = rpc.rpc_async(dst_worker, udf_with_torch_ops, args=())
            res = fut.wait()

        function_events = p.function_events
        event_cpu_mem_usages = set(event.cpu_memory_usage for event in function_events)
        # if cpu_memory_usage was not propagated over the wire, this set would
        # only contain 0 (indicates no memory being profiled)
        self.assertNotEqual({0}, event_cpu_mem_usages)
        # No memory profiled if profile_memory=False
        with torch.autograd.profiler.profile(profile_memory=False) as p:
            fut = rpc.rpc_async(dst_worker, udf_with_torch_ops, args=())
            res = fut.wait()

        function_events = p.function_events
        event_cpu_mem_usages = set(event.cpu_memory_usage for event in function_events)
        self.assertEqual({0}, event_cpu_mem_usages)

    @skip_if_lt_x_gpu(2)
    @dist_init
    def test_profiler_remote_cuda(self):
        if self.rank != 1:
            return

        dst_cuda_0 = (self.rank + 1) % self.world_size
        dst_cuda_1 = (self.rank + 2) % self.world_size
        dst_worker_cuda_0 = worker_name(dst_cuda_0)
        dst_worker_cuda_1 = worker_name(dst_cuda_1)

        with torch.autograd.profiler.profile(use_cuda=True) as p:
            fut1 = rpc.rpc_async(dst_worker_cuda_0, udf_with_torch_ops, args=(0, ))
            fut2 = rpc.rpc_async(dst_worker_cuda_1, udf_with_torch_ops, args=(1, ))
            fut1.wait()
            fut2.wait()

        def get_name(event):
            return event.name[event.name.find(REMOTE_OP_STR) + len(REMOTE_OP_STR):]

        function_events = p.function_events
        for event in function_events:
            if event.is_async:
                self.assertEqual(0, event.cuda_time_total)
                self.assertEqual([], event.kernels)
                self.assertEqual(0, event.cuda_time)
            else:
                if event.node_id == 1:
                    continue
                self.assertTrue(event.node_id in [dst_cuda_0, dst_cuda_1])
                if get_name(event) in EXPECTED_REMOTE_EVENTS:
                    self.assertGreater(event.cuda_time_total, 0)
                    self.assertEqual(1, len(event.kernels))
                    kernel = event.kernels[0]
                    if event.node_id == dst_cuda_0:
                        self.assertEqual(kernel.device, 0)
                    if event.node_id == dst_cuda_1:
                        self.assertEqual(kernel.device, 1)
                    self.assertGreater(event.cuda_time, 0)

        # Validate that EXPECTED_REMOTE_EVENTS is a subset of remotely profiled
        # events.
        remote_events = [event for event in function_events if event.is_remote]
        remote_event_names = [get_name(event) for event in remote_events if get_name(event) in EXPECTED_REMOTE_EVENTS]
        self.assertEqual(set(remote_event_names), set(EXPECTED_REMOTE_EVENTS))

    @dist_init
    def test_profiler_export_trace(self):
        if self.rank != 1:
            return
        dst = (self.rank + 1) % self.world_size
        dst_worker = worker_name(dst)
        with torch.autograd.profiler.profile() as p:
            fut = rpc.rpc_async(dst_worker, udf_with_torch_ops, args=())
            res = fut.wait()

        events = p.function_events
        with TemporaryFileName() as fname:
            path = fname
            p.export_chrome_trace(path)
            with open(path) as f:
                trace = json.load(f)
                event_names = [event['name'] for event in trace]
                for expected_event_name in EXPECTED_REMOTE_EVENTS + [RPCExecMode.ASYNC.value]:
                    event_exists = any([expected_event_name in event_name for event_name in event_names])
                    self.assertTrue(event_exists)

    @dist_init
    def test_profiler_rpc_key_names(self):
        # tests that remote events are properly prefixed with the RPC profiling key.
        if self.rank != 1:
            return

        # Spawn multiple threads that send RPCs to ensure keys are correctly
        # prefixied when there are multiple RPCs being created/in flight at the
        # same time.
        dst_ranks = [rank for rank in range(0, self.world_size) if rank != self.rank]

        def rpc_with_profiling(dst_worker):
            with torch.autograd.profiler.profile() as prof:
                fut = rpc.rpc_async(dst_worker, udf_with_torch_ops, args=())
                fut.wait()

            events = prof.function_events
            remote_event_names = {
                event.name: event for event in events if event.is_remote
            }
            rpc_profiling_key = _build_rpc_profiling_key(
                RPCExecMode.ASYNC,
                udf_with_torch_ops.__qualname__,
                worker_name(self.rank),
                dst_worker,
            )

            remote_event_name_set = set(EXPECTED_REMOTE_EVENTS)
            for name, event in remote_event_names.items():
                # Ensure that we have the expected key as part of the remote
                # event.
                self.assertTrue(name.startswith(rpc_profiling_key))
                self.assertTrue(event.is_remote)
                self.assertTrue(event.node_id == rpc.get_worker_info(dst_worker).id)
                # Ensure that the remote event name also contains the operator.
                operator_name_substr = name[len(rpc_profiling_key) :]
                # Note: we don't assert that every remote event needs to be
                # in the above set, the set is just a representative set of
                # what we expect to see. The profiler can change and add more
                # events, but we should always expect to see this representative
                # set.
                matching_event = {
                    remote_event_name
                    for remote_event_name in remote_event_name_set
                    if remote_event_name in operator_name_substr
                }
                remote_event_name_set -= matching_event

            # The set should be empty, otherwise its contained elements did
            # not show up in the remote profiler output.
            self.assertTrue(
                remote_event_name_set == set(),
                f"Expected {remote_event_name_set} to be included in remote profiler output.",
            )

        for dst in dst_ranks:
            dst_worker = worker_name(dst)
            num_parallel_rpcs = 2
            with concurrent.futures.ThreadPoolExecutor(
                max_workers=num_parallel_rpcs
            ) as executor:
                futs = [
                    executor.submit(rpc_with_profiling, dst_worker)
                    for _ in range(num_parallel_rpcs)
                ]
                # Wait for workers to finish test
                for fut in futs:
                    fut.result()

    def _run_test_profiler_remote_events_profiled(self):
        # Tests that we can successfully invoke the profiler on a remote node,
        # and collect the remote events back in the local profiler.
        if self.rank != 1:
            return

        dst_ranks = [rank for rank in range(0, self.world_size) if rank != self.rank]
        for dst in dst_ranks:
            dst_worker = worker_name(dst)
            with torch.autograd.profiler.profile() as prof:
                fut = rpc.rpc_async(dst_worker, udf_with_torch_ops, args=())
                ret = fut.wait()

            events = prof.function_events

            rpc_event = get_function_event(events, RPCExecMode.ASYNC.value)
            self.check_profiling_info(
                worker_name(self.rank),
                dst_worker,
                udf_with_torch_ops,
                rpc_event,
                RPCExecMode.ASYNC,
            )

            remote_events = {event.name: event for event in events if event.is_remote}
            rpc_profiling_key = _build_rpc_profiling_key(
                RPCExecMode.ASYNC,
                udf_with_torch_ops.__qualname__,
                worker_name(self.rank),
                worker_name(dst),
            )

            for expected_remote_event_name in EXPECTED_REMOTE_EVENTS:
                expected_key = rpc_profiling_key + REMOTE_OP_STR + expected_remote_event_name
                self.assertTrue(expected_key in remote_events)
                remote_event = remote_events[expected_key]
                # Remote event should have a node ID corresponding to the worker
                # it ran on.
                self.assertEqual(remote_event.node_id, dst)

            # Validate order remote events show up in profiling output.
            def convert_remote_to_local(event_name):
                remote_op_key = rpc_profiling_key + REMOTE_OP_STR
                return event_name[
                    event_name.find(remote_op_key)
                    + len(remote_op_key) :
                ]

            remote_events_list = [
                convert_remote_to_local(event.name)
                for event in events
                if convert_remote_to_local(event.name) in EXPECTED_REMOTE_EVENTS
            ]
            self.assertEqual(
                set(remote_events_list),
                set(EXPECTED_REMOTE_EVENTS),
                f"Mismatch between profiled events: {set(remote_events_list)} and expected events: {set(EXPECTED_REMOTE_EVENTS)}",
            )

    @dist_init
    def test_profiler_remote_events_profiled(self):
        self._run_test_profiler_remote_events_profiled()

    @single_threaded_process_group_agent
    @dist_init
    def test_profiler_remote_events_profiled_single_threaded(self):
        self._run_test_profiler_remote_events_profiled()

    def run_profiling_workload(self, dst):
        fut = rpc.rpc_async(
            worker_name(dst),
            torch.mul,
            args=(
                torch.tensor(1.0, requires_grad=True),
                torch.tensor(1.0, requires_grad=True),
            ),
        )
        fut.wait()

    def _run_rpc_profiling_async_function(self, device="cpu"):
        if self.rank != 1:
            return

        dst1 = worker_name((self.rank + 1) % self.world_size)
        dst2 = worker_name((self.rank + 2) % self.world_size)
        x = torch.ones(2)
        y = torch.ones(2)
        with torch.autograd.profiler.profile() as prof:
            ret = rpc.rpc_async(
                dst1, slow_async_add, args=(dst2, x, y, device), timeout=20
            )
            out = ret.wait()

        function_events = prof.function_events
        # slow_async_add resulted in an RPC from dst1 -> dst2, so this should be
        # recorded.
        key_prefix = _build_rpc_profiling_key(
            RPCExecMode.ASYNC, slow_async_add.__qualname__, worker_name(self.rank), dst1
        )

        nested_rpc_key_prefix = _build_rpc_profiling_key(
            RPCExecMode.ASYNC, slow_add.__qualname__, dst1, dst2
        )
        expected_key = key_prefix + REMOTE_OP_STR + nested_rpc_key_prefix
        remote_events = [event for event in function_events if event.is_remote]
        rpc_remote_event = [
            event for event in remote_events if event.name == expected_key
        ]
        self.assertEqual(1, len(rpc_remote_event))
        rpc_remote_event = rpc_remote_event[0]
        self.assertEqual(rpc_remote_event.node_id, (self.rank + 1) % self.world_size)
        # slow_async_add's RPC does an add on dst2, which should be reflected as well.
        remote_add_key = (
            expected_key + REMOTE_OP_STR + torch.jit._builtins._find_builtin(torch.add)
        )
        remote_add_event = [
            event for event in remote_events if event.name == remote_add_key
        ]
        self.assertEqual(1, len(remote_add_event))
        remote_add_event = remote_add_event[0]
        # Validate that node_id is dst2.
        self.assertEqual(remote_add_event.node_id, (self.rank + 2) % self.world_size)

    @dist_init
    def test_rpc_profiling_async_function(self):
        initialize_pg(self.file_init_method, self.rank, self.world_size)
        self._run_rpc_profiling_async_function()
        if torch.cuda.is_available():
            dist.barrier()
            self._run_rpc_profiling_async_function(device="cuda:0")

    @single_threaded_process_group_agent
    @dist_init
    def test_rpc_profiling_async_function_single_threaded(self):
        initialize_pg(self.file_init_method, self.rank, self.world_size)
        self._run_rpc_profiling_async_function()
        if torch.cuda.is_available():
            dist.barrier()
            self._run_rpc_profiling_async_function(device="cuda:0")

    @dist_init
    def test_rpc_profiling_remote_record_function(self):
        # test that functions run over RPC with record_function show the expected
        # profiled block.
        if self.rank != 1:
            return
        dst_ranks = [i for i in range(self.world_size) if i != self.rank]
        for dst_rank in dst_ranks:
            dst_worker = worker_name(dst_rank)
            with torch.autograd.profiler.profile() as prof:
                fut = rpc.rpc_async(dst_worker, udf_with_torch_ops, args=(-1, True))
                fut.wait()

            function_events = prof.function_events
            record_function_remote_event = [
                evt for evt in function_events if "##forward##" in evt.name
            ]
            self.assertEqual(1, len(record_function_remote_event))
            record_function_remote_event = record_function_remote_event[0]
            self.assertEqual(record_function_remote_event.node_id, dst_rank)
            remaining_remote_events = {
                evt for evt in function_events if evt.node_id == dst_rank
            } - {record_function_remote_event}
            # These ops are created by the hack of casting record_function to a
            # tensor, so they should not count in the actual UDF profiled time.
            # TODO remove after https://github.com/pytorch/pytorch/issues/43868
            # is resolved.
            remote_events_denylist = [
                "aten::zeros",
                "aten::empty",
                "aten::zero_",
                "aten::fill_",
            ]

            REMOTE_OP_STR = "#remote_op: "

            def convert_remote_to_local(event_name):
                remote_op_key = REMOTE_OP_STR
                return event_name[event_name.find(remote_op_key) + len(remote_op_key) :]

            # Ideally, we should validate that the sum of remote operations within
            # record_function are less than record_function's CPU time. However,
            # there is a known bug in profiling
            # (https://github.com/pytorch/pytorch/issues/45160) due to which we
            # can't do this. So, we just validate they are child events.
            prof.key_averages()

            # cpu_children only returns direct children, so here we get all
            # children recursively.
            def get_cpu_children(event):
                if not event.cpu_children:
                    return []
                cpu_children = event.cpu_children
                for e in event.cpu_children:
                    cpu_children.extend(get_cpu_children(e))
                return cpu_children

            record_function_children_names = [
                convert_remote_to_local(c.name)
                for c in get_cpu_children(record_function_remote_event)
            ]
            for evt in remaining_remote_events:
                local_name = convert_remote_to_local(evt.name)
                if local_name not in remote_events_denylist:
                    self.assertTrue(
                        local_name in record_function_children_names,
                        f"{local_name} not in {record_function_children_names}",
                    )

    def validate_profiling_workload(self, dst, prof):

        def convert_remote_to_local(event_name):
            return event_name[event_name.find(REMOTE_OP_STR) + len(REMOTE_OP_STR) :]

        events = prof.function_events
        remote_events = {
            convert_remote_to_local(event.name): event
            for event in events
            if event.is_remote
        }
        self.assertTrue("aten::mul" in remote_events)
        remote_mul_event = remote_events["aten::mul"]
        self.assertEqual(remote_mul_event.node_id, dst)
        self.check_profiling_info(
            worker_name(self.rank),
            worker_name(dst),
            torch.mul,
            remote_mul_event,
            RPCExecMode.ASYNC,
        )

    def _run_test_profiler_with_autograd_context(self):
        dst = (self.rank + 1) % self.world_size
        if self.rank == 1:
            # Cases where we can double wrap messages with profiling information and autograd info.
            with dist_autograd.context() as context_id:
                with torch.autograd.profiler.profile() as prof:
                    self.run_profiling_workload(dst)

            self.validate_profiling_workload(dst, prof)

            # Ensure that flipped order of ctx managers results in events being
            # recorded as expected.
            with torch.autograd.profiler.profile() as prof:
                with dist_autograd.context() as context_id:
                    self.run_profiling_workload(dst)

            self.validate_profiling_workload(dst, prof)

    @single_threaded_process_group_agent
    @dist_init
    def test_profiler_with_autograd_context_single_threaded(self):
        self._run_test_profiler_with_autograd_context()

    @dist_init
    def test_profiler_with_autograd_context(self):
        self._run_test_profiler_with_autograd_context()

    def _profiler_test_with_rpc(self, rpc_exec_mode, func, args, use_record_function=False, dst=None):
        dst = dst if dst is not None else (self.rank + 1) % self.world_size

        # only run profiler on rank 1.
        if self.rank == 1:
            with torch.autograd.profiler.profile() as prof:
                record_function_ctx_mgr = (
                    contextlib.suppress()
                    if not use_record_function
                    else torch.autograd.profiler.record_function(
                        "foo"
                    )
                )
                with record_function_ctx_mgr as rf:
                    if rpc_exec_mode == RPCExecMode.SYNC:
                        rpc.rpc_sync(worker_name(dst), func, args=args)
                    elif rpc_exec_mode == RPCExecMode.ASYNC:
                        fut = rpc.rpc_async(worker_name(dst), func, args=args)
                        fut.wait()
                    else:
                        self.assertTrue(rpc_exec_mode == RPCExecMode.REMOTE)
                        rref = rpc.remote(worker_name(dst), func, args=args)
                        rref.to_here()
                        # To avoid flakiness, wait for the RRef to be profiled. This
                        # means that we received the acknowledgement of successful
                        # creation on the owner and ran the callbacks responsible
                        # for recording the profiling event.
                        rref._get_profiling_future().wait()

            events = prof.function_events
            rpc_event = get_function_event(events, rpc_exec_mode.value)
            # verify Node ID for this rpc event.
            self.assertEqual(rpc_event.node_id, self.rank)
            # Ensure recording of remote events.
            remote_events = {event for event in events if event.node_id == dst} - {rpc_event}
            self.assertGreaterEqual(len(remote_events), 1)
            for remote_event in remote_events:
                self.assertEqual(remote_event.node_id, dst)

            if use_record_function:
                scope_event = get_function_event(events, "foo")
                # Since RPC call is within the scope, its CPU interval should be
                # contained within foo's interval.
                self.assertLessEqual(scope_event.time_range.start, rpc_event.time_range.start)
                self.assertGreaterEqual(scope_event.time_range.end, rpc_event.time_range.end)
            # the sender, dest worker, function run, and type of RPC should all
            # be recorded.
            self_worker_name = worker_name(self.rank)
            dst_worker_name = worker_name(dst)
            self.check_profiling_info(self_worker_name, dst_worker_name, func, rpc_event, rpc_exec_mode)
            if use_record_function:
                # verify order by ensuring that the outer context comes
                # before the rpc event.
                foo_event_ix = next(i for i, event in enumerate(events) if "foo" in event.name)
                rpc_event_idx = next(i for i, event in enumerate(events) if rpc_exec_mode.value in event.name)
                self.assertLess(foo_event_ix, rpc_event_idx)

    def _run_test_profiler_with_sync_rpc_udf(self):
        self._profiler_test_with_rpc(RPCExecMode.SYNC, my_sleep_func, args=(1,))
        self._profiler_test_with_rpc(RPCExecMode.SYNC, my_sleep_func, args=(1,),
                                     use_record_function=True)

    @dist_init
    def test_profiler_with_sync_rpc_udf(self):
        self._run_test_profiler_with_sync_rpc_udf()

    @single_threaded_process_group_agent
    @dist_init
    def test_profiler_with_sync_rpc_udf_single_threaded(self):
        self._run_test_profiler_with_sync_rpc_udf()

    def _run_test_profiler_with_sync_rpc_builtin(self):
        self._profiler_test_with_rpc(
            RPCExecMode.SYNC, torch.mul, args=(torch.ones(1), torch.ones(1))
        )
        self._profiler_test_with_rpc(
            RPCExecMode.SYNC, torch.mul, args=(torch.ones(1), torch.ones(1)),
            use_record_function=True
        )

    @dist_init
    def test_profiler_with_sync_rpc_builtin(self):
        self._run_test_profiler_with_sync_rpc_builtin()

    @single_threaded_process_group_agent
    @dist_init
    def test_profiler_with_sync_rpc_builtin_single_threaded(self):
        self._run_test_profiler_with_sync_rpc_builtin()

    def _run_test_profiler_with_async_rpc_udf(self):
        self._profiler_test_with_rpc(RPCExecMode.ASYNC, my_sleep_func, args=(1,))
        self._profiler_test_with_rpc(RPCExecMode.ASYNC, my_sleep_func, args=(1,),
                                     use_record_function=True)

    @dist_init
    def test_profiler_with_async_rpc_udf(self):
        self._run_test_profiler_with_async_rpc_udf()

    @single_threaded_process_group_agent
    @dist_init
    def test_profiler_with_async_rpc_udf_single_threaded(self):
        self._run_test_profiler_with_async_rpc_udf()

    def _run_test_profiler_with_async_rpc_builtin(self):
        self._profiler_test_with_rpc(
            RPCExecMode.ASYNC, torch.mul, args=(torch.ones(1), torch.ones(1))
        )
        self._profiler_test_with_rpc(
            RPCExecMode.ASYNC, torch.mul, args=(torch.ones(1), torch.ones(1)),
            use_record_function=True
        )

    @dist_init
    def test_profiler_with_async_rpc_builtin(self):
        self._run_test_profiler_with_async_rpc_builtin()

    @single_threaded_process_group_agent
    @dist_init
    def test_profiler_with_async_rpc_builtin_single_threaded(self):
        self._run_test_profiler_with_async_rpc_builtin()

    def _run_test_profiler_with_remote_udf(self):
        self._profiler_test_with_rpc(RPCExecMode.REMOTE, my_sleep_func, args=(1,))
        self._profiler_test_with_rpc(
            RPCExecMode.REMOTE, my_sleep_func, args=(1,), use_record_function=True
        )
        # test remote to self
        self._profiler_test_with_rpc(
            RPCExecMode.REMOTE, my_sleep_func, args=(1,), dst=self.rank
        )

    @dist_init
    def test_profiler_with_remote_udf(self):
        self._run_test_profiler_with_remote_udf()

    @single_threaded_process_group_agent
    @dist_init
    def test_profiler_with_remote_udf_single_threaded(self):
        self._run_test_profiler_with_remote_udf()

    def _run_test_profiler_with_remote_builtin(self):
        self._profiler_test_with_rpc(
            RPCExecMode.REMOTE, torch.mul, args=(torch.ones(1), torch.ones(1))
        )
        self._profiler_test_with_rpc(
            RPCExecMode.REMOTE, torch.mul, args=(torch.ones(1), torch.ones(1)),
            use_record_function=True
        )
        # test remote to self
        self._profiler_test_with_rpc(
            RPCExecMode.REMOTE,
            torch.mul,
            args=(torch.ones(1), torch.ones(1)),
            dst=self.rank,
        )

    @dist_init
    def test_profiler_with_remote_builtin(self):
        self._run_test_profiler_with_remote_builtin()

    @single_threaded_process_group_agent
    @dist_init
    def test_profiler_with_remote_builtin_single_threaded(self):
        self._run_test_profiler_with_remote_builtin()

    def _run_test_profiler_with_script_async_rpc(self):
        self._profiler_test_with_rpc(
            RPCExecMode.ASYNC, my_script_func, args=(torch.tensor(1),)
        )
        self._profiler_test_with_rpc(
            RPCExecMode.ASYNC,
            my_script_func,
            args=(torch.tensor(1),),
            use_record_function=True,
        )

    @dist_init
    def test_profiler_with_script_async_rpc(self):
        self._run_test_profiler_with_script_async_rpc()

    @single_threaded_process_group_agent
    @dist_init
    def test_profiler_with_script_async_rpc_single_threaded(self):
        self._run_test_profiler_with_script_async_rpc()

    def _run_test_profiler_with_script_sync_rpc(self):
        self._profiler_test_with_rpc(
            RPCExecMode.SYNC, my_script_func, args=(torch.tensor(1),)
        )
        self._profiler_test_with_rpc(
            RPCExecMode.SYNC,
            my_script_func,
            args=(torch.tensor(1),),
            use_record_function=True,
        )

    @dist_init
    def test_profiler_with_script_sync_rpc(self):
        self._run_test_profiler_with_script_sync_rpc()

    @single_threaded_process_group_agent
    @dist_init
    def test_profiler_with_script_sync_rpc_single_threaded(self):
        self._run_test_profiler_with_script_sync_rpc()

    def _run_test_profiler_with_script_remote_rpc(self):
        self._profiler_test_with_rpc(
            RPCExecMode.REMOTE, my_script_func, args=(torch.tensor(1),)
        )
        self._profiler_test_with_rpc(
            RPCExecMode.REMOTE,
            my_script_func,
            args=(torch.tensor(1),),
            use_record_function=True,
        )
        # test remote to self
        self._profiler_test_with_rpc(
            RPCExecMode.REMOTE, my_script_func, args=(torch.tensor(1),), dst=self.rank
        )

    @dist_init
    def test_profiler_with_script_remote_rpc(self):
        self._run_test_profiler_with_script_remote_rpc()

    @single_threaded_process_group_agent
    @dist_init
    def test_profiler_with_script_remote_rpc_single_threaded(self):
        self._run_test_profiler_with_script_remote_rpc()

    def _assert_top_level_events(self, process_global_events, expected_top_level_event_names):
        top_level_event_names = []
        for thread_local_events in process_global_events:
            # Get top-level events from all events happened on a thread.
            last_end_time = 0
            for event in thread_local_events:
                event_name = event.name
                time_range = event.time_range
                if time_range.start > last_end_time:
                    top_level_event_names.append(event_name)
                    last_end_time = time_range.end
        top_level_event_names = sorted(top_level_event_names)
        expected_top_level_event_names = sorted(expected_top_level_event_names)
        self.assertEqual(
            top_level_event_names,
            expected_top_level_event_names,
            f"Expected events {expected_top_level_event_names}, but got {top_level_event_names}",
        )

    @dist_init
    def test_server_process_global_profiler(self):
        if self.rank != 0:
            return

        dst_rank = (self.rank + 1) % self.world_size
        dst_worker_name = worker_name(dst_rank)

        x = torch.tensor(1)
        y = torch.tensor(2)

        outer_profile_rref = rpc.remote(dst_worker_name, rpc._server_process_global_profile)
        outer_profile_rref.rpc_sync().__enter__()
        rpc.rpc_sync(dst_worker_name, torch.add, (x, y))
        inner_profile_rref = rpc.remote(dst_worker_name, rpc._server_process_global_profile)
        inner_profile_rref.rpc_sync().__enter__()
        rpc.rpc_sync(dst_worker_name, torch.sub, (x, y))
        inner_profile_rref.rpc_sync().__exit__(None, None, None)
        outer_profile_rref.rpc_sync().__exit__(None, None, None)

        inner_events = rpc.rpc_sync(dst_worker_name, get_events_from_profile, (inner_profile_rref,))
        expected_inner_events = ['aten::sub']
        expected_outer_events = expected_inner_events + ['aten::add']

        self._assert_top_level_events(inner_events, expected_inner_events)
        outer_events = rpc.rpc_sync(dst_worker_name, get_events_from_profile, (outer_profile_rref,))
        self._assert_top_level_events(outer_events, expected_outer_events)

        inner_profile_rref.rpc_sync().key_averages()
        outer_profile_rref.rpc_sync().key_averages()

    @dist_init
    def test_async_record_function_double_end_callbacks(self):
        num_sleep_seconds = 1
        if self.rank == 1:
            # Validate that calling the function twice results in an error.
            with torch.autograd.profiler.profile() as pf:
                with torch.autograd.profiler.record_function("foo") as rf:
                    fut = rpc.rpc_async(
                        worker_name(0), my_sleep_func, args=(num_sleep_seconds,)
                    )
                    rf._call_end_callbacks_on_future(fut)
                    with self.assertRaisesRegex(
                        RuntimeError, "can only be called once."
                    ):
                        rf._call_end_callbacks_on_future(fut)
                fut.wait()

    @dist_init
    def test_async_record_function_cbs_jit_call(self):
        if self.rank == 1:
            with torch.autograd.profiler.profile() as pf:
                key = _build_rpc_profiling_key(
                    RPCExecMode.ASYNC,
                    torch._jit_internal._qualified_name(my_script_func),
                    "worker1",
                    "worker0",
                )
                with torch.autograd.profiler.record_function(key) as rf:
                    fut = rpc.rpc_async(
                        worker_name(0), my_script_func, args=(torch.tensor(1),)
                    )
                    # Intentionally calling record_function internals
                    fut = torch.ops.profiler._call_end_callbacks_on_jit_fut(rf.handle, fut)
                result = fut.wait()
                # Validate that the profiling future returns the same value as the RPC
                # future.
                expected = torch.add(torch.tensor(1), torch.tensor(1))
                self.assertEqual(result, expected)
            events = pf.function_events
            rpc_event = get_function_event(
                events, torch._jit_internal._qualified_name(my_script_func)
            )
            self.assertTrue(torch._jit_internal._qualified_name(my_script_func) in rpc_event.name)

    @dist_init
    def test_py_class_constructor(self):
        n = self.rank + 1
        dst_rank = n % self.world_size
        ret = rpc.rpc_sync(worker_name(dst_rank), MyClass, args=(n,))
        self.assertEqual(ret.a, n)

    @dist_init
    def test_py_class_instance_method(self):
        n = self.rank + 1
        dst_rank = n % self.world_size
        ret = rpc.rpc_sync(
            worker_name(dst_rank), MyClass(2).my_instance_method, args=(n,)
        )
        self.assertEqual(ret, MyClass(2).my_instance_method(n))

    @dist_init
    def test_py_class_method(self):
        n = self.rank + 1
        dst_rank = n % self.world_size
        ret = rpc.rpc_sync(
            worker_name(dst_rank), MyClass.my_class_method, args=(n, n + 1)
        )
        self.assertEqual(ret, MyClass.my_class_method(n, n + 1))

    @dist_init
    def test_py_class_static_method(self):
        n = self.rank + 1
        dst_rank = n % self.world_size
        ret = rpc.rpc_sync(
            worker_name(dst_rank), MyClass.my_static_method, args=(n + 10,)
        )
        self.assertEqual(ret, MyClass.my_static_method(n + 10))

    @dist_init
    def test_py_multi_async_call(self):
        n = self.rank + 1
        dst_rank = n % self.world_size
        dst_worker_info = rpc.get_worker_info(worker_name(dst_rank))
        fut1 = rpc.rpc_async(dst_worker_info, MyClass.my_static_method, args=(n + 10,))
        fut2 = rpc.rpc_async(dst_worker_info, min, args=(n, n + 1, n + 2))
        self.assertEqual(fut1.wait(), MyClass.my_static_method(n + 10))
        self.assertEqual(fut2.wait(), min(n, n + 1, n + 2))

    @dist_init
    def test_py_no_return_result(self):
        n = self.rank + 1
        dst_rank = n % self.world_size
        ret = rpc.rpc_sync(worker_name(dst_rank), no_result)
        self.assertEqual(ret, no_result())

    @dist_init
    def test_py_tensors(self):
        n = self.rank + 1
        dst_rank = n % self.world_size
        ret = rpc.rpc_sync(
            worker_name(dst_rank),
            my_tensor_function,
            args=(torch.ones(n, n), torch.ones(n, n)),
        )
        self.assertEqual(ret, my_tensor_function(torch.ones(n, n), torch.ones(n, n)))

    @dist_init
    def test_py_tensors_multi_async_call(self):
        futs = []
        n = self.rank + 1
        dst_rank = n % self.world_size
        for i in range(100):
            fut = rpc.rpc_async(
                worker_name(dst_rank),
                my_tensor_function,
                args=(torch.ones(i, i), torch.ones(i, i)),
            )
            futs.append(fut)

        j = 0
        for val in torch.futures.wait_all(futs):
            self.assertEqual(
                val, my_tensor_function(torch.ones(j, j), torch.ones(j, j))
            )
            j += 1

    @dist_init
    def test_py_tensors_in_container(self):
        n = self.rank + 1
        dst_rank = n % self.world_size
        a = [torch.ones(n, n), torch.ones(n, n)]
        b = TensorClass(build_complex_tensors())
        c = {"foo": torch.ones(n, n), "bar": torch.ones(n, n)}
        ret = rpc.rpc_sync(
            worker_name(dst_rank), my_complex_tensor_function, args=(a, b, c)
        )
        self.assertEqual(ret, my_complex_tensor_function(a, b, c))

    @dist_init
    def test_py_nested_pickle(self):
        n = self.rank + 1
        dst_rank = n % self.world_size

        ret = rpc.rpc_sync(
            worker_name(dst_rank),
            run_nested_pickle,
            args=(MyPickleClass(), torch.ones(2, 2)),
        )

        m = MyPickleClass()
        m.set(my_tensor_function(torch.ones(2, 2), torch.ones(2, 2)))
        self.assertEqual(ret, run_nested_pickle(m, torch.ones(2, 2)))

    @dist_init
    def test_py_function_exception(self):
        n = self.rank + 1
        dst_rank = n % self.world_size
        with self.assertRaises(TypeError):
            ret = rpc.rpc_sync(worker_name(dst_rank), no_result, args=(10,))

    @dist_init
    def test_py_raise_in_user_func(self):
        with captured_output() as (_, err):
            # This barrier prevents a race condition where the main thread has
            # not entered the context manager when the remote function runs.
            initialize_pg(self.file_init_method, self.rank, self.world_size)
            dist.barrier()
            n = self.rank + 1
            dst_rank = n % self.world_size
            fut = rpc.rpc_async(worker_name(dst_rank), raise_func)
            with self.assertRaisesRegex(ValueError, expected_err):
                fut.wait()
            # This barrier prevents a race condition where the main thread exits
            # context manager before the remote function has ran.
            dist.barrier()

        # Validate that trainers log errors when running functions.
        stderr_lines = err.getvalue()
        self.assertTrue(expected_err in stderr_lines)

    @dist_init
    def test_py_raise_in_user_func_escaped_str(self):
        n = self.rank + 1
        dst_rank = n % self.world_size
        fut = rpc.rpc_async(worker_name(dst_rank), raise_func_escape)
        try:
            fut.wait()
        except ValueError as e:
            msg = str(e)
            # Ensure newlines are unescaped to provide a better repr of error.
            self.assertEqual(msg, msg.encode("utf-8").decode("unicode_escape"))
        else:
            self.assertTrue(False, "expected raise_func_escape to raise ValueError.")

    @dist_init
    def test_nested_rpc(self):
        n = self.rank + 1
        dst_rank = n % self.world_size
        ret = rpc.rpc_sync(
            worker_name(dst_rank),
            nested_rpc,
            args=(worker_name(self.rank),),
        )
        self.assertEqual(ret, torch.ones(2, 2) + 1)

    def _stress_test_rpc(self, f, repeat=1000, args=()):
        n = self.rank + 1
        dst_rank = n % self.world_size
        futs = []
        tik = time.time()
        for _ in range(repeat):
            fut = rpc.rpc_async(worker_name(dst_rank), f, args=args)
            futs.append(fut)

        for val in torch.futures.wait_all(futs):
            self.assertEqual(val, 0)
        tok = time.time()
        print(
            "Rank {} finished testing {} times in {} seconds.".format(
                self.rank, repeat, tok - tik
            )
        )

    @dist_init
    def test_stress_light_rpc(self):
        self._stress_test_rpc(light_rpc)

    @dist_init
    def test_stress_heavy_rpc(self):
        self._stress_test_rpc(heavy_rpc, repeat=20, args=(torch.ones(100, 100),))

    @dist_init
    def test_stress_heavy_rpc_torchscript(self):
        self._stress_test_rpc(heavy_rpc_torchscript, repeat=20, args=(torch.ones(100, 100),))

    @dist_init
    def test_builtin_remote_ret(self):
        n = self.rank + 1
        dst_rank = n % self.world_size
        rref = rpc.remote(
            worker_name(dst_rank),
            torch.add,
            args=(torch.ones(n, n), torch.ones(n, n)),
        )
        self.assertEqual(rref.to_here(), torch.ones(n, n) * 2)

    @dist_init
    def test_builtin_remote_self(self):
        rref = rpc.remote(
            worker_name(self.rank),
            torch.add,
            args=(torch.ones(2, 2), torch.ones(2, 2)),
        )
        self.assertEqual(rref.local_value(), torch.ones(2, 2) * 2)

    def _test_multi_remote_call(self, fn, args_fn=lambda x: (), kwargs_fn=lambda x: {}):
        m = 10
        n = self.rank + 1
        dst_rank = n % self.world_size
        rrefs = []
        expected = []
        for i in range(m):
            n = n + i
            rrefs.append(
                rpc.remote(
                    worker_name(dst_rank),
                    fn,
                    args=args_fn(n),
                    kwargs=kwargs_fn(n),
                )
            )
            expected.append(fn(*args_fn(n), **kwargs_fn(n)))

        for i in range(m):
            self.assertEqual(rrefs[i].to_here(), expected[i])

    @dist_init
    def test_multi_builtin_remote_ret(self):
        def args_fn(n):
            return (torch.ones(n, n), torch.ones(n, n))

        self._test_multi_remote_call(torch.add, args_fn=args_fn)

    @dist_init
    def test_py_udf_remote(self):
        n = self.rank + 1
        dst_rank = n % self.world_size
        rref = rpc.remote(
            worker_name(dst_rank),
            my_function,
            kwargs={"a": n, "b": n + 1, "c": n + 2},
        )
        self.assertEqual(rref.to_here(), my_function(n, n + 1, n + 2))

    @dist_init
    def test_multi_py_udf_remote(self):
        def kwargs_fn(n):
            return {"a": torch.ones(n, n), "b": torch.ones(n, n), "c": torch.ones(n, n)}

        self._test_multi_remote_call(my_function, kwargs_fn=kwargs_fn)

    @dist_init
    def test_py_rref_args(self):
        n = self.rank + 1
        dst_rank = n % self.world_size
        rref_a = rpc.remote(
            worker_name(dst_rank), torch.add, args=(torch.ones(n, n), 2)
        )
        rref_b = rpc.remote(
            worker_name(dst_rank), torch.add, args=(torch.ones(n, n), 1)
        )
        rref_c = rpc.remote(
            worker_name(dst_rank), my_rref_function, args=(rref_a, rref_b)
        )
        self.assertEqual(rref_c.to_here(), torch.ones(n, n) + 4)

    @dist_init
    def test_py_rref_args_user_share(self):
        n = self.rank + 1
        owner_rank = n % self.world_size
        user_rank = (n + 1) % self.world_size
        rref_a = rpc.remote(
            worker_name(owner_rank), my_function, args=(torch.ones(n, n), 2, 0)
        )
        rref_b = rpc.remote(
            worker_name(owner_rank), my_function, args=(torch.ones(n, n), 1, 0)
        )
        rref_c = rpc.remote(
            worker_name(user_rank), my_rref_function, args=(rref_a, rref_b)
        )
        self.assertEqual(rref_c.to_here(), torch.ones(n, n) + 4)

    @dist_init
    def test_py_rpc_rref_args(self):
        n = self.rank + 1
        dst_rank = n % self.world_size
        rref_a = rpc.remote(
            worker_name(dst_rank), my_function, args=(torch.ones(n, n), 2, 0)
        )
        rref_b = rpc.remote(
            worker_name(dst_rank), my_function, args=(torch.ones(n, n), 1, 0)
        )

        c = rpc.rpc_sync(
            worker_name(dst_rank), my_rref_function, args=(rref_a, rref_b)
        )

        self.assertEqual(c, torch.ones(n, n) + 4)

    @dist_init
    def test_nested_remote(self):
        n = self.rank + 1
        dst_rank1 = n % self.world_size
        dst_rank2 = (n + 1) % self.world_size

        rref = rpc.remote(
            worker_name(dst_rank1),
            nested_remote,
            args=(worker_name(dst_rank2),),
        )
        self.assertEqual(rref.to_here(), torch.ones(2, 2) + 3)

    @dist_init
    def test_nested_rref(self):
        n = self.rank + 1
        dst_rank1 = n % self.world_size
        dst_rank2 = (n + 1) % self.world_size
        rref_of_rrefs = rpc.remote(
            worker_name(dst_rank1),
            nested_rref,
            args=(worker_name(dst_rank2),),
        )

        # Say C has 2 OwnerRRefs.
        # B has 2 UserRRefs to those 2 OwnerRRefs, respectively.
        # This call is effectively A asking B to share its 2 UserRRefs.
        rrefs = rref_of_rrefs.to_here()

        self.assertEqual(len(rrefs), 2)
        self.assertEqual(rrefs[0].to_here(), torch.ones(2, 2) + 1)
        self.assertEqual(rrefs[1].to_here(), torch.ones(2, 2) + 2)

    @dist_init
    def test_nested_rref_stress(self):
        n = self.rank + 1
        dst_rank1 = n % self.world_size
        dst_rank2 = (n + 1) % self.world_size
        all_rrefs = []
        for _ in range(20):
            all_rrefs.append(
                rpc.remote(
                    worker_name(dst_rank1),
                    nested_rref,
                    args=(worker_name(dst_rank2),),
                )
            )

        for i in range(20):
            rref_of_rrefs = all_rrefs[i]
            rrefs = rref_of_rrefs.to_here()
            self.assertEqual(len(rrefs), 2)
            self.assertEqual(rrefs[0].to_here(), torch.ones(2, 2) + 1)
            self.assertEqual(rrefs[1].to_here(), torch.ones(2, 2) + 2)

    @dist_init
    def test_multi_layer_nested_async_rpc(self):
        # This test will exit right away, but there will be a chain of async
        # RPCs. The termination algorithm should detect those messages properly.
        # Otherwise, some peer could exit early, leaving others to timeout
        # errors or connection closed errors.
        ttl = 20
        n = self.rank + 1
        dst_rank = n % self.world_size

        multi_layer_nested_async_rpc(dst_rank, self.world_size, ttl)

    @dist_init
    def test_remote_with_exception(self):
        n = self.rank + 1
        dst_rank = n % self.world_size
        # check ref to other workers
        rref = rpc.remote(worker_name(dst_rank), raise_func)
        with self.assertRaises(ValueError):
            rref.to_here()
        # check ref to itself
        rref = rpc.remote(worker_name(self.rank), no_result, args=(10,))
        with self.assertRaises(TypeError):
            rref.to_here()

    @dist_init
    def test_rpc_return_rref(self):
        n = self.rank + 1
        dst_rank1 = n % self.world_size
        dst_rank2 = (n + 1) % self.world_size
        rref = rpc.rpc_sync(
            worker_name(dst_rank1),
            rpc_return_rref,
            args=(worker_name(dst_rank2),),
        )
        self.assertEqual(rref.to_here(), torch.ones(2, 2) + 1)

    @dist_init
    def test_rref_forward_chain(self):
        ttl = 8
        n = self.rank + 1
        dst_rank = n % self.world_size

        rref = rpc.remote(
            worker_name(dst_rank), torch.add, args=(torch.ones(n, n), 1)
        )

        ret_rref = rref_forward_chain(dst_rank, self.world_size, rref, ttl)

        for i in range(ttl):
            self.assertEqual(len(ret_rref), 1)
            ret_rref = ret_rref[0].to_here()

        ret = ret_rref
        self.assertEqual(ret, torch.add(torch.ones(n, n), 1))

    @dist_init
    def test_local_rref_no_fork(self):
        local_rref = RRef(35)
        self.assertEqual(local_rref.local_value(), 35)

    @dist_init
    def test_local_value_not_on_owner(self):
        # ensure that an error message is thrown if a user tries to call
        # local_value() on a non-owning node.
        next_rank = (self.rank + 1) % self.world_size
        rref = rpc.remote(
            worker_name(next_rank), torch.add, args=(torch.ones(1), torch.ones(1))
        )
        with self.assertRaisesRegex(
            RuntimeError, (
                fr"For UserRRef\(rref_id=GloballyUniqueId\(created_on={self.rank}, local_id=0\), "
                fr"fork_id=GloballyUniqueId\(created_on={self.rank}, local_id=1\)\), "
                r"can't call localValue\(\) on user "
                fr"WorkerInfo\(id={self.rank}, name={worker_name(self.rank)}\). "
                fr"Call it on owner WorkerInfo\(id={next_rank}, name={worker_name(next_rank)}\)"
            )
        ):
            rref.local_value()

    @dist_init
    def test_return_local_rrefs(self):
        n = self.rank + 1
        dst_rank = n % self.world_size

        rref_list = rpc.rpc_sync(
            worker_name(dst_rank), get_rref_list, args=([1, 2, 3],)
        )

        for rref in rref_list:
            rpc.rpc_sync(
                rref.owner(),
                _call_method_on_rref,
                args=(MyClass.increment_value, rref, 10),
            )

        rets = [
            rpc.rpc_sync(
                rref.owner(), _call_method_on_rref, args=(MyClass.get_value, rref)
            )
            for rref in rref_list
        ]

        self.assertEqual(rets, [11, 12, 13])

    @dist_init
    def test_rref_type(self):

        def launched_rpc(events):
            expected_name = "rpc_sync#_rref_typeof_on_owner"
            return any([e.name.startswith(expected_name) for e in events])

        dst = worker_name((self.rank + 1) % self.world_size)
        rref = rpc.remote(dst, torch.add, args=(torch.ones(2), 1))

        with torch.autograd.profiler.profile() as p:
            t = rref._get_type()

        self.assertTrue(launched_rpc(p.function_events))
        self.assertEqual(t, type(torch.ones(2)))

        with torch.autograd.profiler.profile() as p:
            for _ in range(10):
                t = rref._get_type()

        self.assertFalse(launched_rpc(p.function_events))
        self.assertEqual(t, type(torch.ones(2)))

        rref = rpc.remote(dst, MyClass, args=(0,))
        self.assertEqual(rref._get_type(), MyClass)

    @dist_init
    def test_rref_type_with_error(self):
        dst = worker_name((self.rank + 1) % self.world_size)
        # 10 ms timeout
        rref = rpc.remote(dst, raise_func)

        with self.assertRaisesRegex(ValueError, "Expected error"):
            rref._get_type()

    @dist_init
    def test_rref_type_owner(self):
        rref = RRef(torch.ones(2) + 1)
        self.assertEqual(rref._get_type(), type(torch.ones(2)))

        rref = RRef(MyClass(0))
        self.assertEqual(rref._get_type(), MyClass)

    @staticmethod
    def _slow_add(x, y):
        time.sleep(1)
        return x + y

    @dist_init
    def test_rref_type_slow_init(self):
        dst = worker_name((self.rank + 1) % self.world_size)
        rref = rpc.remote(dst, RpcTest._slow_add, args=(torch.ones(2), 1))
        self.assertEqual(rref._get_type(), type(torch.ones(2)))

    @dist_init
    def test_owner_equality(self):
        a = RRef(40)
        b = RRef(50)

        other_rank = (self.rank + 1) % self.world_size
        other_a = rpc.remote(
            worker_name(other_rank), torch.add, args=(torch.ones(1), 1)
        )
        other_b = rpc.remote(
            worker_name(other_rank), torch.add, args=(torch.ones(1), 1)
        )
        other_a.to_here()  # to ensure clean termination
        other_b.to_here()

        self.assertNotEqual(a.owner(), 23)
        self.assertEqual(other_a.owner(), other_b.owner())
        self.assertNotEqual(a.owner(), other_a.owner())
        self.assertEqual(other_a.owner(), other_a.owner())
        self.assertEqual(other_a.owner(), other_b.owner())
        self.assertEqual(a.owner(), a.owner())
        self.assertEqual(a.owner(), b.owner())
        self.assertEqual(a.owner(), rpc.get_worker_info())
        x = dict()
        x[a.owner()] = a
        x[other_a.owner()] = other_a
        self.assertEqual(x[a.owner()], a)
        self.assertEqual(x[b.owner()], a)
        self.assertEqual(x[other_a.owner()], other_a)
        self.assertEqual(x[other_b.owner()], other_a)
        self.assertEqual(len(x), 2)

    @dist_init
    def test_pass_local_rrefs(self):
        n = self.rank + 1
        dst_rank = n % self.world_size
        dst_worker = worker_name(dst_rank)

        rref = RRef(40)
        self.assertEqual(
            rpc.rpc_sync(dst_worker, add_rref_to_value, args=(rref, 50)), 90
        )
        self.assertEqual(
            rpc.rpc_async(dst_worker, add_rref_to_value, args=(rref, 50)).wait(), 90
        )
        self.assertEqual(
            rpc.remote(dst_worker, add_rref_to_value, args=(rref, 50)).to_here(), 90
        )

    @dist_init
    def test_remote_same_worker(self):
        n = self.rank + 1
        dst_rank = n % self.world_size
        rref_a = rpc.remote(
            worker_name(dst_rank), torch.add, args=(torch.ones(n, n), 2)
        )
        rref_b = rpc.remote(
            worker_name(dst_rank), torch.add, args=(torch.ones(n, n), 1)
        )
        rref_c = rpc.remote(
            worker_name(dst_rank), my_rref_function, args=(rref_a, rref_b)
        )
        self.assertEqual(rref_c.to_here(), torch.ones(n, n) + 4)

    @dist_init(setup_rpc=True)
    def test_call_method_on_rref(self):
        """
        Tests that it is possible to call an instance method on a remote objet
        by using rref.owner() as destination of the call.
        """
        vals = [10, 2, 5, 7]
        dst_rank = (self.rank + 1) % self.world_size
        dst_worker = worker_name(dst_rank)

        # creates a remote object
        rref = rpc.remote(dst_worker, MyClass, args=(vals[0],))

        # modifies state of the remote object
        rpc.rpc_sync(
            rref.owner(),
            _call_method_on_rref,
            args=(MyClass.increment_value, rref, vals[1]),
        )
        rpc.rpc_async(
            rref.owner(),
            _call_method_on_rref,
            args=(MyClass.increment_value, rref, vals[2]),
        ).wait()
        rpc.remote(
            rref.owner(),
            _call_method_on_rref,
            args=(MyClass.increment_value, rref, vals[3]),
        ).to_here()

        # queries state of the remote object
        result = rpc.rpc_sync(
            dst_worker, _call_method_on_rref, args=(MyClass.get_value, rref)
        )

        self.assertEqual(result, sum(vals))

    # Notice `rpc.api.shutdown()` accesses
    # `_delete_all_user_and_unforked_owner_rrefs` through
    # `torch.distributed.rpc.api`, so patching
    # `torch.distributed.rpc._delete_all_user_and_unforked_owner_rrefs` will
    # not help.
    @mock.patch.object(torch.distributed.rpc.api, "_delete_all_user_and_unforked_owner_rrefs")
    def _test_rref_leak(self, _mock_delete_all_user_and_unforked_owner_rrefs, ignore_leak):
        rpc.init_rpc(
            name=worker_name(self.rank),
            backend=self.rpc_backend,
            rank=self.rank,
            world_size=self.world_size,
            rpc_backend_options=self.rpc_backend_options,
        )

        initialize_pg(self.file_init_method, self.rank, self.world_size)
        # Wait for all init to complete.
        dist.barrier()

        rref = rpc.remote(
            worker_name((self.rank + 1) % self.world_size),
            torch.add,
            args=(torch.ones(2, 2), 1),
        )

        import torch.distributed.rpc.api as api

        if ignore_leak:
            api._ignore_rref_leak = True
            rpc.shutdown(graceful=True)
        else:
            api._ignore_rref_leak = False
            with self.assertRaisesRegex(RuntimeError, "Leaking RRef"):
                rpc.shutdown(graceful=True)

    @dist_init(setup_rpc=False)
    def test_rref_leak(self):
        self._test_rref_leak(ignore_leak=False)

    @dist_init(setup_rpc=False)
    def test_ignore_rref_leak(self):
        self._test_rref_leak(ignore_leak=True)

    @dist_init
    def test_rref_str(self):
        rref1 = RRef(self.rank)
        id_class = "GloballyUniqueId"
        self.assertEqual(
            "OwnerRRef({}(created_on={}, local_id=0))".format(id_class, self.rank), rref1.__str__()
        )

        dst_rank = (self.rank + 1) % self.world_size
        rref2 = rpc.remote(
            worker_name(dst_rank), torch.add, args=(torch.ones(2, 2), 1)
        )
        self.assertEqual(
            rref2.__str__(),
            "UserRRef(RRefId = {0}(created_on={1}, local_id=1), ForkId = {0}(created_on={1}, local_id=2))".format(
                id_class, self.rank
            ),
        )

    @dist_init
    def test_rref_get_future(self):
        # Tests that we can obtain the future corresponding to the creation of
        # the RRef on remote end
        if self.rank == 0:
            # Builtin
            rref = rpc.remote(worker_name(1), torch.add, args=(1, 1))
            rref.to_here()
            fut = rref._get_future()
            self.assertIsInstance(fut, torch._C.Future)

            # UDF
            rref = rpc.remote(worker_name(1), foo_add, args=())
            rref.to_here()
            fut = rref._get_future()
            self.assertIsInstance(fut, torch._C.Future)

            # Script
            rref = rpc.remote(worker_name(1), my_script_func, args=(torch.tensor(1), ))
            rref.to_here()
            fut = rref._get_future()
            self.assertIsInstance(fut, torch._C.Future)


    @dist_init
    def test_rref_context_debug_info(self):
        # This test checks local states that are modified by remote workers.
        # This means that we would need barrier before and after every check.
        # The barrier before the check makes sure that all previous states are
        # cleared globally, the barrier after ensures that no following states
        # change gets into the current check.
        initialize_pg(self.file_init_method, self.rank, self.world_size)

        # Check 1: local RRef does not update owners_ map or add a pending user.
        #################################################

        rref1 = RRef(self.rank)

        # don't need a barrier here as local RRef is handled by this thread
        info = _rref_context_get_debug_info()
        self.assertIn("num_owner_rrefs", info)
        self.assertIn("num_pending_users", info)
        # RRef on local value is not added to context until shared across RPC
        self.assertEqual(0, int(info["num_owner_rrefs"]))
        self.assertEqual(0, int(info["num_pending_users"]))
        # barrier after the check 1
        dist.barrier()

        # Check 2: Sharing RRef as an arg should update owners_ map
        ###########################################################

        dst_rank = (self.rank + 1) % self.world_size
        rpc.rpc_sync(worker_name(dst_rank), set_global_rref, args=(rref1,))

        # barrier before check 2
        wait_until_pending_futures_and_users_flushed()
        dist.barrier()

        info = _rref_context_get_debug_info()
        self.assertIn("num_owner_rrefs", info)
        self.assertEqual(1, int(info["num_owner_rrefs"]))
        # no pending users since the fork is finished
        self.assertEqual(0, int(info["num_pending_users"]))
        # barrier after check 2
        dist.barrier()

        # clear states for check 2
        rpc.rpc_sync(worker_name(dst_rank), clear_global_rref)

        # Check 3: rpc.remote call should update owners_ map
        ####################################################
        rref2 = rpc.remote(
            worker_name(dst_rank), torch.add, args=(torch.ones(2, 2), 1)
        )
        rref3 = rpc.remote(
            worker_name(dst_rank), torch.add, args=(torch.ones(2, 2), 1)
        )
        rref2.to_here()
        rref3.to_here()

        # barrier before check 3
        wait_until_pending_futures_and_users_flushed()
        dist.barrier()

        info = _rref_context_get_debug_info()
        self.assertIn("num_owner_rrefs", info)
        self.assertEqual(2, int(info["num_owner_rrefs"]))
        # no pending users since the fork is finished
        self.assertEqual(0, int(info["num_pending_users"]))

        # barrier after check 3
        dist.barrier()

    @dist_init
    def test_disable_gil_profiling(self):
        # test that rpc.enable_gil_profiling(false) will result in
        # GIL wait time not being recorded.

        # GIL profiling should be disabled by default.
        dst_rank = (self.rank + 1) % self.world_size
        rpc.rpc_sync(
            worker_name(dst_rank), torch.add, args=(torch.ones(1), torch.ones(1))
        )
        info = rpc.api._get_current_rpc_agent().get_debug_info()
        self.assertRaises(KeyError, lambda: info["agent.gil_average_wait_time_us"])
        rpc.enable_gil_profiling(True)
        rpc.rpc_sync(
            worker_name(dst_rank), torch.add, args=(torch.ones(1), torch.ones(1))
        )
        info = rpc.api._get_current_rpc_agent().get_debug_info()
        self.assertIn("agent.gil_average_wait_time_us", info)

    @dist_init(setup_rpc=False)
    def test_local_shutdown(self):
        # test that we can start RPC and then immediately locally shutdown
        # without sending any messages.
        rpc.init_rpc(
            name="worker%d" % self.rank,
            backend=self.rpc_backend,
            rank=self.rank,
            world_size=self.world_size,
            rpc_backend_options=self.rpc_backend_options,
        )
        # pass in graceful=False to ensure that we don't wait for other workers.
        rpc.shutdown(graceful=False)

    @dist_init
    def test_debug_info(self):
        # only test keys in this test case. Values should be covered by
        # individual module debug info tests
        import torch.distributed.autograd as dist_autograd

        info = _get_debug_info()
        rref_info = _rref_context_get_debug_info()
        agent_info = rpc.api._get_current_rpc_agent().get_debug_info()
        autograd_info = dist_autograd._get_debug_info()
        common_keys = rref_info.keys() & agent_info.keys() & autograd_info.keys()
        self.assertEqual(0, len(common_keys))
        expected = {}
        expected.update(rref_info)
        expected.update(agent_info)
        expected.update(autograd_info)
        # NB: Key ordering is only preserved in python 3.6+. So here, we
        # manually check keys are equal.
        for key in expected.keys():
            self.assertIn(key, info.keys())

        for key in info.keys():
            self.assertIn(key, expected.keys())

    @dist_init(setup_rpc=False)
    @unittest.skipIf(
        IS_MACOS,
        "Test is flaky on MacOS since libuv error handling is not as robust as TCP",
    )
    def test_handle_send_exceptions(self):
        # test that if a callee node has gone down, we raise an appropriate
        # exception instead of just crashing.
        rpc.init_rpc(
            name="worker%d" % self.rank,
            backend=self.rpc_backend,
            rank=self.rank,
            world_size=self.world_size,
            rpc_backend_options=self.rpc_backend_options,
        )
        rpc._set_rpc_timeout(10)
        # This barrier is needed to ensure that some workers do not exit before
        # others have been brought up, for non ProcessGroupAgent backends.
        initialize_pg(self.file_init_method, self.rank, self.world_size)
        dist.barrier()
        if self.rank == 1:
            dst_rank = (self.rank + 1) % self.world_size
            dst_worker = worker_name(dst_rank)
            # allow destination worker to exit without joining
            error_str = self.get_shutdown_error_regex()
            wait_until_node_failure(dst_rank, error_str)
            fut = rpc.rpc_async(dst_worker, torch.add, args=(torch.ones(1), 3))
            # Shutdown sequence is not very well defined and as a result
            # we can see any of the error messages defined in get_shutdown_error_regex.
            with self.assertRaisesRegex(RuntimeError, error_str):
                fut.wait()
        # exit all workers non-gracefully.
        rpc.shutdown(graceful=False)

    @dist_init
    def test_deadlock(self):
        # this test is copied from https://github.com/pytorch/pytorch/issues/45089
        if self.rank == 1:
            dst1 = worker_name((self.rank + 1) % self.world_size)
            x = torch.ones(2)
            y = torch.ones(2)
            rpc.rpc_async(dst1, RpcTest._slow_add, args=(x, y), timeout=15).wait()

        dist_initialized = dist.is_initialized()
        if not dist_initialized:
            dist.init_process_group(
                backend="gloo",
                init_method=self.file_init_method,
                rank=self.rank,
                world_size=self.world_size,
            )

    @dist_init(setup_rpc=False)
    def test_local_shutdown_with_rpc(self):
        # test that we can start RPC, send RPCs, and then run local shutdown.
        rpc.init_rpc(
            name="worker%d" % self.rank,
            backend=self.rpc_backend,
            rank=self.rank,
            world_size=self.world_size,
            rpc_backend_options=self.rpc_backend_options,
        )
        n = self.rank + 1
        dst_rank = n % self.world_size
        rpc.rpc_sync(
            worker_name(dst_rank),
            torch.add,
            args=(torch.ones(n, n), torch.ones(n, n)),
        )
        # A barrier is needed to ensure that all RPCs are processed.
        # Otherwise, some RPCs can timeout since the receiving end
        # has terminated.
        initialize_pg(self.file_init_method, self.rank, self.world_size)
        dist.barrier()
        # pass in graceful=False to ensure that we don't wait for other workers.
        rpc.shutdown(graceful=False)

    @dist_init(setup_rpc=False)
    def test_set_and_get_default_rpc_timeout(self):
        timeout = 0.5

        # A new `RpcBackendOptions` is constructed
        # when accessing `self.rpc_backend_options`.
        rpc_backend_options = self.rpc_backend_options
        rpc_backend_options.rpc_timeout = timeout

        rpc.init_rpc(
            name=worker_name(self.rank),
            backend=self.rpc_backend,
            rank=self.rank,
            world_size=self.world_size,
            rpc_backend_options=rpc_backend_options,
        )
        set_timeout = rpc.get_rpc_timeout()
        self.assertEqual(timeout, set_timeout)
        rpc.shutdown()

    @dist_init
    def test_default_timeout_used(self):
        """
        Tests that if no timeout is passed into rpc_async and rpc_sync, then the
        default timeout is used.
        """
        dst_rank = (self.rank + 1) % self.world_size
        rpc._set_rpc_timeout(0.001)  # 1 ms
        # futures should time out and be marked with an exception indicating it as such.
        futs = [
            rpc.rpc_async(worker_name(dst_rank), my_sleep_func, args=())
            for _ in range(10)
        ]
        expected_error = self.get_timeout_error_regex()
        for fut in futs:
            with self.assertRaisesRegex(RuntimeError, expected_error):
                fut.wait()

        # ensure that if a new timeout is set old futures don't time out but new ones do.
        rpc._set_rpc_timeout(200)  # 200 seconds
        # create a longstanding RPC.
        fut1 = rpc.rpc_async(worker_name(dst_rank), my_sleep_func, args=(1,))
        # now, set a short timeout.
        rpc._set_rpc_timeout(0.001)
        # fut2 should time out, fut1 should not.
        fut2 = rpc.rpc_async(worker_name(dst_rank), my_sleep_func, args=(1,))
        with self.assertRaisesRegex(RuntimeError, expected_error):
            fut2.wait()
        fut1.wait()

        # Zero timeout means infinity, so future should run to completion.
        rpc._set_rpc_timeout(0)
        rpc.rpc_async(worker_name(dst_rank), my_sleep_func, args=()).wait()

        # reset to default timeout so shutdown messages can process cleanly.
        rpc._set_rpc_timeout(rpc.constants.DEFAULT_RPC_TIMEOUT_SEC)

    @dist_init
    def test_rpc_timeouts(self):
        # TODO: enable timeouts for rpc.remote/RRef (https://github.com/pytorch/pytorch/issues/33803)
        dst_rank = (self.rank + 1) % self.world_size
        dst_worker = worker_name(dst_rank)
        timeout = 0.1  # 100 ms
        expected_error = self.get_timeout_error_regex()
        # Test async UDF
        fut = rpc.rpc_async(dst_worker, my_sleep_func, args=(1,), timeout=timeout)
        with self.assertRaisesRegex(RuntimeError, expected_error):
            fut.wait()

        # Ensure run to completion if there is no timeout and we use the default
        # RPC timeout.
        rpc.rpc_async(dst_worker, my_sleep_func, args=(1,)).wait()

        # Test sync UDF
        with self.assertRaisesRegex(RuntimeError, expected_error):
            rpc.rpc_sync(dst_worker, my_sleep_func, args=(1,), timeout=timeout)

        # Ensure run to completion if there is no timeout and we use the default
        # RPC timeout.
        rpc.rpc_sync(dst_worker, my_sleep_func, args=(1,))

        # If we set a default timeout for RPCs, it should be respected, though
        # still overridden if we pass in a different timeout to the APIs.
        rpc._set_rpc_timeout(0.001)
        fut = rpc.rpc_async(dst_worker, my_sleep_func, args=(1,))
        with self.assertRaisesRegex(RuntimeError, expected_error):
            fut.wait()
        with self.assertRaisesRegex(RuntimeError, expected_error):
            rpc.rpc_sync(dst_worker, my_sleep_func, args=(1,))

        # The RPCs should run to completion since we override the timeout.
        rpc.rpc_async(dst_worker, my_sleep_func, args=(1,), timeout=5).wait()
        rpc.rpc_sync(dst_worker, my_sleep_func, args=(1,), timeout=5)
        # Passing in a zero timeout should ensure that the RPC won't time out.
        rpc.rpc_async(dst_worker, my_sleep_func, args=(1,), timeout=0).wait()
        rpc.rpc_sync(dst_worker, my_sleep_func, args=(1,), timeout=0)
        # Reset for clean shutdown
        rpc._set_rpc_timeout(rpc.constants.DEFAULT_RPC_TIMEOUT_SEC)

    def test_dist_init_decorator(self):
        @dist_init(setup_rpc=False)
        def test_func(self):
            return "expected result"

        self.assertEqual(test_func(self), "expected result")

        @dist_init
        def test_func(self):
            return "expected result"

        self.assertEqual(test_func(self), "expected result")

    def test_use_rpc_pickler(self):
        class TestPickler:
            pass

        test_pickler = TestPickler()
        with _use_rpc_pickler(test_pickler):
            self.assertTrue(torch.distributed.rpc.api._default_pickler is test_pickler)
        self.assertTrue(
            torch.distributed.rpc.api._default_pickler is _internal_rpc_pickler
        )

    @dist_init
    def test_wait_all(self):
        with _wait_all():
            self.assertTrue(_thread_local_var.future_list == [])
            dst = worker_name((self.rank + 1) % self.world_size)
            fut = rpc.rpc_async(dst, torch.add, (torch.ones(2, 2), 1))
            self.assertTrue(len(_thread_local_var.future_list) == 1)
            self.assertTrue(isinstance(_thread_local_var.future_list[0], torch._C.Future))
        self.assertTrue(fut.done())
        self.assertEqual(fut.wait(), torch.ones(2, 2) + 1)
        self.assertFalse(hasattr(_thread_local_var, "future_list"))

    @dist_init
    def test_wait_all_multiple_call(self):
        with _wait_all():
            self.assertTrue(_thread_local_var.future_list == [])
            dst = worker_name((self.rank + 1) % self.world_size)
            for i in range(20):
                fut = rpc.rpc_async(dst, torch.add, (torch.ones(i, i), 1))
                res = rpc.rpc_sync(dst, torch.add, (torch.ones(i, i), 1))
                self.assertEqual(res, torch.ones(i, i) + 1)
                self.assertEqual(fut.wait(), torch.ones(i, i) + 1)
            self.assertTrue(len(_thread_local_var.future_list) == 20)
        self.assertFalse(hasattr(_thread_local_var, "future_list"))

    @dist_init
    def test_wait_all_timeout(self):
        expected_error = self.get_timeout_error_regex()
        with self.assertRaisesRegex(RuntimeError, expected_error):
            with _wait_all():
                self.assertTrue(_thread_local_var.future_list == [])
                dst = worker_name((self.rank + 1) % self.world_size)
                timeout = 0.1  # 100 ms
                fut = rpc.rpc_async(dst, my_sleep_func, args=(1,), timeout=timeout)
        self.assertFalse(hasattr(_thread_local_var, "future_list"))

    @dist_init
    def test_wait_all_raise_in_user_func(self):
        with self.assertRaises(ValueError):
            with _wait_all():
                self.assertTrue(_thread_local_var.future_list == [])
                dst = worker_name((self.rank + 1) % self.world_size)
                fut = rpc.rpc_async(dst, raise_func)
        self.assertFalse(hasattr(_thread_local_var, "future_list"))

    @dist_init
    def test_wait_all_raise_in_body(self):
        with self.assertRaises(ValueError):
            with _wait_all():
                raise_func()
        self.assertFalse(hasattr(_thread_local_var, "future_list"))

    @dist_init
    def test_function_not_on_callee(self):
        # test that if a function does not exist on a callee, we don't crash,
        # instead we get an AttributeError indicating that the func does not exist.
        this_module = sys.modules[__name__]
        caller_worker = "worker0"
        callee_worker = "worker1"

        if self.rank == 1:
            # Use delattr to remove the binding of a func on this nodes
            delattr(this_module, "foo_add")
            # notify remote end that we have removed it.
            rpc.rpc_sync(caller_worker, set_value, args=(self.rank,))

        if self.rank == 0:
            # func exists on caller, but not callee.
            # wait for remote end to remove the binding of foo_add func.
            wait_for_value_future()
            # Ensure that we have the attribute on this module. Otherwise, the test could fail due to a caller-side pickling error.
            self.assertTrue(hasattr(this_module, "foo_add"))
            with self.assertRaisesRegex(
                AttributeError, "RPC pickler does not serialize"
            ):
                rpc.rpc_sync(callee_worker, foo_add, args=())

    @dist_init
    def test_non_garbage_collected_user_rref_due_to_local_circular_dependency(self):
        dst_worker_name = worker_name((self.rank + 1) % self.world_size)

        a = MyClass(1)
        b = MyClass(2)

        # This is to make Python not garbage collect a and b.
        a.other = b
        b.other = a

        n = self.rank
        a.rref = rpc.remote(
            dst_worker_name,
            torch.add,
            args=(torch.ones(n, n), 2)
        )

    @dist_init(setup_rpc=False)
    def test_use_rref_after_shutdown(self):
        rpc.init_rpc(
            name="worker%d" % self.rank,
            backend=self.rpc_backend,
            rank=self.rank,
            world_size=self.world_size,
            rpc_backend_options=self.rpc_backend_options,
        )
        n = self.rank + 1
        dst_rank = n % self.world_size
        rref = rpc.remote(
            worker_name(dst_rank),
            torch.add,
            args=(torch.ones(n, n), torch.ones(n, n)),
        )
        # pass in graceful=True to ensure that local UserRRefs are deleted.
        rpc.shutdown(graceful=True)

        with self.assertRaisesRegex(
            RuntimeError, "Cannot call to_here\\(\\) on it after deletion."
        ):
            rref.to_here()

        with self.assertRaisesRegex(
            RuntimeError, "Cannot call fork an UserRRef after deletion."
        ):
            import torch.distributed.rpc.internal as internal
            internal.serialize(rref)

    @staticmethod
    def _return_gpu_tensor():
        return torch.rand(3, 3).cuda(0)

    @staticmethod
    def _return_gpu_tensor_list():
        return [torch.rand(3, 3).cuda(0), torch.rand(3, 3).cuda(1)]

    @staticmethod
    def _gpu_tensor_list_arg(tensor_list):
        return torch.rand(3, 3)

    def _create_rref(self):
        owner_rank = (self.rank + 2) % self.world_size
        return rpc.remote(
            worker_name(owner_rank),
            torch.add,
            args=(torch.zeros(2, 2), 1)
        )

    @dist_init
    def test_user_rrefs_confirmed(self):
        dst_rank = (self.rank + 1) % self.world_size
        rref = self._create_rref()
        ret = rpc.rpc_sync(
            worker_name(dst_rank),
            check_rref_confirmed,
            args=(rref,)
        )
        self.assertEqual(ret, True)

    @dist_init
    def test_user_rrefs_confirmed_remote(self):
        dst_rank = (self.rank + 1) % self.world_size
        rref = self._create_rref()
        ret_rref = rpc.remote(
            worker_name(dst_rank),
            check_rref_confirmed,
            args=(rref,)
        )
        self.assertEqual(ret_rref.to_here(), True)

    @dist_init
    def test_rref_py_pickle_not_supported(self):
        local_rref = RRef(35)
        with TemporaryFileName() as fname:
            with self.assertRaisesRegex(RuntimeError, "Can not pickle rref in python pickler"):
                torch.save(local_rref, fname)

    @dist_init
    def test_remote_throw(self):
        rref = rpc.remote(worker_name((self.rank + 1) % self.world_size),
                          raise_or_inc,
                          args=(torch.ones(2),))
        with self.assertRaisesRegex(Exception, ".*Expected error.*"):
            rref.to_here()

    @dist_init
    def test_non_cont_tensors(self):
        if self.rank == 0:
            # Create a non-contiguous tensor.
            t = torch.rand(5, 5)
            t_view = t.narrow(1, 2, 2)
            self.assertFalse(t_view.is_contiguous())
            t_cont = t_view.contiguous()
            self.assertTrue(t_cont.is_contiguous())
            self.assertEqual(t_view, t_cont)

            # Send non-cont tensor over RPC.
            next_rank = (self.rank + 1) % self.world_size
            t_ret = rpc.rpc_sync(worker_name(next_rank), non_cont_test, args=(t_view, t_cont))

            # Verify the returned tensor.
            self.assertEqual(t_view, t_ret)
            self.assertFalse(t_ret.is_contiguous())

    @dist_init
    def test_callback_simple(self):
        set_by_cb = concurrent.futures.Future()
        n = self.rank + 1

        def callback(fut):
            ret = fut.wait()
            self.assertEqual(ret, torch.ones(n, n) * 2)
            set_by_cb.set_result(ret.clone() + 1)

        fut = rpc.rpc_async(
            worker_name(n % self.world_size),
            torch.add,
            args=(torch.ones(n, n), torch.ones(n, n))
        )

        fut.then(callback)

        self.assertEqual(fut.wait(), torch.ones(n, n) * 2)
        self.assertEqual(set_by_cb.result(), torch.ones(n, n) * 2 + 1)
        self.assertEqual(fut.wait(), torch.ones(n, n) * 2)

    @dist_init
    def test_callback_wrong_arg_num(self):
        set_by_cb = concurrent.futures.Future()
        n = self.rank + 1

        fut = rpc.rpc_async(
            worker_name(n % self.world_size),
            torch.add,
            args=(torch.ones(n, n), torch.ones(n, n))
        )

        cb_fut = fut.then(my_function)

        self.assertEqual(fut.wait(), torch.ones(n, n) * 2)

        with self.assertRaisesRegex(
            RuntimeError,
            "my\\_function\\(\\) missing 2 required positional arguments"
        ):
            cb_fut.wait()

    @dist_init
    def test_callback_wrong_arg_type(self):
        dst = worker_name((self.rank + 1) % self.world_size)

        fut0 = rpc.rpc_async(dst, torch.add, args=(torch.ones(2, 2), 1))
        fut1 = fut0.then(lambda x: x + 1)

        with self.assertRaisesRegex(
            RuntimeError,
            "unsupported operand type\\(s\\) for \\+"
        ):
            fut1.wait()

    @dist_init
    def test_callback_multi(self):
        num_cbs = 10
        n = self.rank + 1

        def callback(idx, fut):
            ret = fut.wait()
            self.assertEqual(ret, torch.ones(n, n) * 2)
            return ret + idx

        fut = rpc.rpc_async(
            worker_name(n % self.world_size),
            torch.add,
            args=(torch.ones(n, n), torch.ones(n, n))
        )

        cb_futs = []
        for idx in range(num_cbs):
            cb_futs.append(fut.then(partial(callback, idx)))

        self.assertEqual(fut.wait(), torch.ones(n, n) * 2)

        for idx in range(num_cbs):
            self.assertEqual(
                cb_futs[idx].wait(),
                torch.ones(n, n) * 2 + idx
            )

        self.assertEqual(fut.wait(), torch.ones(n, n) * 2)

    @dist_init
    def test_callback_chain(self):
        n = self.rank + 1
        dst = worker_name(n % self.world_size)

        def callback(fut):
            return fut.wait() + 1

        fut = rpc.rpc_async(
            worker_name(n % self.world_size),
            torch.add,
            args=(torch.ones(n, n), 1)
        )

        num_cbs = 20
        for _ in range(num_cbs):
            fut = fut.then(callback)

        self.assertEqual(fut.wait(), torch.ones(n, n) + 1 + num_cbs)

    @dist_init
    def test_callback_in_rpc(self):
        dst1 = worker_name((self.rank + 1) % self.world_size)
        dst2 = worker_name((self.rank + 2) % self.world_size)

        ret = rpc.rpc_sync(
            dst1,
            add_use_future_cb,
            args=(dst2, torch.ones(2, 2), 1, 2)
        )
        self.assertEqual(ret, torch.ones(2, 2) + 1 + 2)

    @dist_init
    def test_callback_with_ret(self):
        dst = worker_name((self.rank + 1) % self.world_size)

        def callback(fut0):
            fut2 = rpc.rpc_async(
                dst,
                torch.add,
                args=(fut0.wait(), 1)
            ).then(lambda fut1: fut1.wait() + 1)

            return fut2.wait()

        fut3 = rpc.rpc_async(
            dst,
            torch.add,
            args=(torch.ones(2, 2), 1)
        ).then(callback)

        self.assertEqual(fut3.wait(), torch.ones(2, 2) + 3)

    @dist_init
    def test_callback_with_error(self):
        dst = worker_name((self.rank + 1) % self.world_size)

        def callback(fut0):
            with self.assertRaisesRegex(ValueError, "Expected error"):
                fut0.wait()
            raise RuntimeError("Another expected error")

        fut1 = rpc.rpc_async(dst, raise_func).then(callback)
        with self.assertRaisesRegex(RuntimeError, "Another expected error"):
            fut1.wait()

    @dist_init
    def test_callback_none(self):
        dst = worker_name((self.rank + 1) % self.world_size)
        with self.assertRaisesRegex(
            TypeError,
            "incompatible function arguments."
        ):
            rpc.rpc_async(dst, raise_func).then(None)

    @dist_init
    def test_add_done_callback(self):
        set_by_cb = False
        n = self.rank + 1

        def callback(fut):
            nonlocal set_by_cb
            fut.wait()
            set_by_cb = True

        fut = rpc.rpc_async(
            worker_name(n % self.world_size),
            torch.add,
            args=(torch.ones(n, n), torch.ones(n, n))
        )

        fut.add_done_callback(callback)
        fut_then = fut.then(lambda _: True)

        self.assertEqual(fut.wait(), torch.ones(n, n) * 2)

        # We have no guarantee that the add_done_callback fn will execute before the test finishes.
        # Adding a 'then' callback that runs afterwards to guarantee we wait for the first callback
        fut_then.wait()
        self.assertTrue(set_by_cb)
        self.assertEqual(fut.wait(), torch.ones(n, n) * 2)

    @dist_init
    def test_mark_future_twice(self):
        fut = rpc.rpc_async(
            worker_name((self.rank + 1) % self.world_size),
            torch.add,
            args=(torch.zeros(2, 2), 1)
        )
        self.assertEqual(fut.wait(), torch.zeros(2, 2) + 1)
        with self.assertRaisesRegex(
            RuntimeError,
            "Future can only be marked completed once"
        ):
            fut.set_result(1)

    @dist_init
    def test_pickle_future(self):
        fut = torch.futures.Future()
        errMsg = "Can not pickle torch.futures.Future"

        dst = worker_name((self.rank + 1) % self.world_size)
        with TemporaryFileName() as fname:
            with self.assertRaisesRegex(RuntimeError, errMsg):
                rpc.rpc_sync(dst, fail_on_fut, args=(fut,))

        with TemporaryFileName() as fname:
            with self.assertRaisesRegex(RuntimeError, errMsg):
                rpc.rpc_async(dst, fail_on_fut, args=(fut,))

        with TemporaryFileName() as fname:
            with self.assertRaisesRegex(RuntimeError, errMsg):
                rpc.remote(dst, fail_on_fut, args=(fut,))

    @dist_init
    def test_future_done(self):
        dst = worker_name((self.rank + 1) % self.world_size)
        fut = rpc.rpc_async(dst, torch.add, args=(torch.zeros(2), 1))
        fut.wait()
        self.assertTrue(fut.done())

    @dist_init
    def test_future_done_exception(self):
        dst = worker_name((self.rank + 1) % self.world_size)
        fut = rpc.rpc_async(dst, raise_func)
        with self.assertRaisesRegex(ValueError, "Expected error"):
            fut.wait()
        self.assertTrue(fut.done())

    def _test_future_cb(self, func):
        dst1 = worker_name((self.rank + 1) % self.world_size)
        dst2 = worker_name((self.rank + 2) % self.world_size)

        ret = rpc.rpc_sync(
            dst1,
            func,
            args=(dst2, torch.ones(2, 2), 1, 2)
        )
        self.assertEqual(ret, torch.ones(2, 2) + 1 + 2)

    @dist_init
    def test_future_in_rpc(self):
        self._test_future_cb(add_use_future_set_result)

    @dist_init
    def test_future_nested_callback(self):
        self._test_future_cb(add_use_future_nested_cb)

    def _run_func_in_mode(self, to, fn, mode, args=None, kwargs=None):
        if mode == RPCExecMode.SYNC:
            return rpc.rpc_sync(to, fn, args=args, kwargs=kwargs)
        elif mode == RPCExecMode.ASYNC:
            return rpc.rpc_async(to, fn, args=args, kwargs=kwargs).wait()
        elif mode == RPCExecMode.REMOTE:
            return rpc.remote(to, fn, args=args, kwargs=kwargs).to_here()

    def _test_async_function_raise(self, mode):
        with self.assertRaisesRegex(RuntimeError, "Expected error"):
            self._run_func_in_mode(
                worker_name((self.rank + 1) % self.world_size),
                async_raise_func,
                mode
            )

    @dist_init
    def test_async_function_raise(self):
        self._test_async_function_raise(RPCExecMode.SYNC)

    @dist_init
    def test_async_function_raise_async(self):
        self._test_async_function_raise(RPCExecMode.ASYNC)

    @dist_init
    def test_async_function_raise_remote(self):
        self._test_async_function_raise(RPCExecMode.REMOTE)

    def _test_async_function_wrong_return_type(self, mode):
        errMsg = (
            "Functions decorated with @rpc\\.async_function must return a "
            "torch\\.futures\\.Future object,"
        )
        with self.assertRaisesRegex(RuntimeError, errMsg):
            self._run_func_in_mode(
                worker_name((self.rank + 1) % self.world_size),
                async_wrong_type,
                mode
            )

    @dist_init
    def test_async_function_wrong_return_type(self):
        self._test_async_function_wrong_return_type(RPCExecMode.SYNC)

    @dist_init
    def test_async_function_wrong_return_type_async(self):
        self._test_async_function_wrong_return_type(RPCExecMode.ASYNC)

    @dist_init
    def test_async_function_wrong_return_type_remote(self):
        self._test_async_function_wrong_return_type(RPCExecMode.REMOTE)

    @dist_init
    def test_async_function_simple(self):
        dst1 = worker_name((self.rank + 1) % self.world_size)
        dst2 = worker_name((self.rank + 2) % self.world_size)

        ret = rpc.rpc_sync(dst1, async_add, args=(dst2, torch.ones(2, 2), 1))
        self.assertEqual(ret, torch.ones(2, 2) + 1)

    def _test_async_function(self, fn, mode=RPCExecMode.SYNC):
        dst1 = worker_name((self.rank + 1) % self.world_size)
        dst2 = worker_name((self.rank + 2) % self.world_size)

        args = (dst2, torch.ones(2, 2), 1, 2)
        ret = self._run_func_in_mode(dst1, fn, mode, args=args)
        self.assertEqual(ret, torch.ones(2, 2) + 3)

    @dist_init
    def test_async_function_with_future_ctor(self):
        self._test_async_function(async_add_with_future_ctor)

    @dist_init
    def test_async_function_with_future_ctor_remote(self):
        self._test_async_function(
            async_add_with_future_ctor,
            RPCExecMode.REMOTE
        )

    @dist_init
    def test_async_function_chained(self):
        self._test_async_function(async_add_chained)

    @dist_init
    def test_async_function_chained_remote(self):
        self._test_async_function(async_add_chained, RPCExecMode.REMOTE)

    @dist_init
    def test_async_function_nested(self):
        self._test_async_function(async_add_nested)

    @dist_init
    def test_async_function_nested_remote(self):
        self._test_async_function(async_add_nested, RPCExecMode.REMOTE)

    @dist_init
    def test_async_static_method(self):
        self._test_async_function(AsyncExecutionClass.static_async_add)

    @dist_init
    def test_async_static_method_remote(self):
        self._test_async_function(
            AsyncExecutionClass.static_async_add,
            RPCExecMode.REMOTE
        )

    @dist_init
    def test_async_class_method(self):
        self._test_async_function(AsyncExecutionClass.class_async_add)

    @dist_init
    def test_async_class_method_remote(self):
        self._test_async_function(
            AsyncExecutionClass.class_async_add,
            RPCExecMode.REMOTE
        )

    def _test_test_async_class_rref_proxy(self, mode=RPCExecMode.SYNC):
        dst1 = worker_name((self.rank + 1) % self.world_size)
        dst2 = worker_name((self.rank + 2) % self.world_size)
        rref = rpc.remote(dst1, AsyncExecutionClass)

        x = torch.ones(2, 2)
        y = torch.ones(2, 2) + 1
        if mode == RPCExecMode.SYNC:
            ret = rref.rpc_sync().static_async_add(dst2, x, x, y)
            ret += rref.rpc_sync().class_async_add(dst2, x, x, y)
            ret += rref.rpc_sync().bound_async_add(dst2, x, x, y)
        elif mode == RPCExecMode.ASYNC:
            ret = rref.rpc_async().static_async_add(dst2, x, x, y).wait()
            ret += rref.rpc_async().class_async_add(dst2, x, x, y).wait()
            ret += rref.rpc_async().bound_async_add(dst2, x, x, y).wait()
        elif mode == RPCExecMode.REMOTE:
            ret = rref.remote().static_async_add(dst2, x, x, y).to_here()
            ret += rref.remote().class_async_add(dst2, x, x, y).to_here()
            ret += rref.remote().bound_async_add(dst2, x, x, y).to_here()

        self.assertEqual(ret, 3 * 4 * x)

    @dist_init
    def test_async_class_rref_proxy(self):
        self._test_test_async_class_rref_proxy()

    @dist_init
    def test_async_class_rref_proxy_async(self):
        self._test_test_async_class_rref_proxy(mode=RPCExecMode.ASYNC)

    @dist_init
    def test_async_class_rref_proxy_remote(self):
        self._test_test_async_class_rref_proxy(mode=RPCExecMode.REMOTE)

    def _test_async_function_multi(self, fn, mode=RPCExecMode.SYNC):
        dst1 = worker_name((self.rank + 1) % self.world_size)
        dst2 = worker_name((self.rank + 2) % self.world_size)

        num = 20
        step = 3
        args = (dst2, torch.ones(2, 2), num, step)
        ret = self._run_func_in_mode(dst1, fn, mode, args=args)
        self.assertEqual(ret, torch.ones(2, 2) + num * step)

    @dist_init
    def test_async_function_multi_chained(self):
        self._test_async_function_multi(async_add_chained_multi)

    @dist_init
    def test_async_function_multi_chained_async(self):
        self._test_async_function_multi(
            async_add_chained_multi,
            RPCExecMode.ASYNC
        )

    @dist_init
    def test_async_function_multi_chained_remote(self):
        self._test_async_function_multi(
            async_add_chained_multi,
            RPCExecMode.REMOTE
        )

    @dist_init
    def test_async_function_multi_fanout(self):
        self._test_async_function_multi(async_add_multi_fanout)

    @dist_init
    def test_async_function_multi_fanout_async(self):
        self._test_async_function_multi(
            async_add_multi_fanout,
            RPCExecMode.ASYNC
        )

    @dist_init
    def test_async_function_multi_fanout_remote(self):
        self._test_async_function_multi(
            async_add_multi_fanout,
            RPCExecMode.REMOTE
        )

    def _test_return_future(self, mode):
        with self.assertRaisesRegex(
            RuntimeError,
            "Can not pickle torch.futures.Future"
        ):
            self._run_func_in_mode(
                worker_name((self.rank + 1) % self.world_size),
                return_future,
                mode
            )

    @dist_init
    def test_return_future(self):
        self._test_return_future(RPCExecMode.SYNC)

    @dist_init
    def test_return_future_async(self):
        self._test_return_future(RPCExecMode.ASYNC)

    @dist_init
    def test_return_future_remote(self):
        self._test_return_future(RPCExecMode.REMOTE)

    @dist_init
    def test_rref_timeout(self):
        # This test is similar to ones in FaultyProcessGroupTest, but is meant to be
        # run with other backends besides ProcessGroup.
        if self.rank != 0:
            return

        dst_rank = (self.rank + 1) % self.world_size
        dst_worker = "worker{}".format(dst_rank)
        # 10 ms timeout
        rref = rpc.remote(dst_worker, my_sleep_func, args=(2, ), timeout=0.01)
        # Future corresponding to the remote creation should time out.
        expected_error = self.get_timeout_error_regex()
        with self.assertRaisesRegex(RuntimeError, expected_error):
            rref._get_future().wait()
        # Call to ensure pending callbacks are run.
        wait_until_pending_futures_and_users_flushed()
        with self.assertRaisesRegex(RuntimeError, "RRef creation"):
            rref.to_here()

        wait_until_owners_and_forks_on_rank(1, 1, rank=1)

    @dist_init(setup_rpc=False)
    @unittest.skipIf(
        os.environ.get("RPC_INIT_WITH_TCP", None) == "1",
        "init_pg_then_rpc does not work with TCP init, see https://github.com/pytorch/pytorch/issues/41614."
    )
    def test_init_pg_then_rpc(self):
        dist.init_process_group(
            backend="gloo",
            init_method=self.init_method,
            rank=self.rank,
            world_size=self.world_size,
        )

        rpc.init_rpc(
            name=worker_name(self.rank),
            backend=self.rpc_backend,
            rank=self.rank,
            world_size=self.world_size,
            rpc_backend_options=self.rpc_backend_options,
        )

        # Test RPC.
        next_rank = (self.rank + 1) % self.world_size
        ret = rpc.rpc_sync(worker_name(next_rank), torch.add, args=(torch.ones(2, 2), 1))
        self.assertEqual(ret, torch.ones(2, 2) + 1)

        # Test PG
        dist.barrier()

        rpc.shutdown()

    @dist_init(setup_rpc=False)
    @unittest.skipIf(
        os.environ.get("RPC_INIT_WITH_TCP", None) == "1",
        "init_rpc_then_pg does not work with TCP init, see https://github.com/pytorch/pytorch/issues/41614."
    )
    def test_init_rpc_then_pg(self):
        rpc.init_rpc(
            name=worker_name(self.rank),
            backend=self.rpc_backend,
            rank=self.rank,
            world_size=self.world_size,
            rpc_backend_options=self.rpc_backend_options,
        )

        dist.init_process_group(
            backend="gloo",
            init_method=self.init_method,
            rank=self.rank,
            world_size=self.world_size,
        )

        # Test RPC.
        next_rank = (self.rank + 1) % self.world_size
        ret = rpc.rpc_sync(worker_name(next_rank), torch.add, args=(torch.ones(2, 2), 1))
        self.assertEqual(ret, torch.ones(2, 2) + 1)

        # Test PG
        dist.barrier()

        rpc.shutdown()

    @dist_init
    def test_wait_all_with_exception(self):
        futs = []
        dst = worker_name((self.rank + 1) % self.world_size)
        for _ in range(10):
            futs.append(rpc.rpc_async(dst, raise_func))

        with self.assertRaisesRegex(ValueError, "Expected error"):
            ret = torch.futures.wait_all(futs)

    @dist_init
    def test_wait_all_with_partial_exception(self):
        futs = []
        dst = worker_name((self.rank + 1) % self.world_size)
        for _ in range(10):
            futs.append(rpc.rpc_async(dst, torch.add, args=(torch.ones(2), 1)))

        futs.append(rpc.rpc_async(dst, raise_func))

        with self.assertRaisesRegex(ValueError, "Expected error"):
            ret = torch.futures.wait_all(futs)

    @dist_init(setup_rpc=False)
    @unittest.skipIf(
        os.environ.get("RPC_INIT_WITH_TCP", None) == "1",
        "Test does not work with TCP init, see https://github.com/pytorch/pytorch/issues/46491",
    )
    def test_init_rpc_twice(self):
        initialize_pg(self.file_init_method, self.rank, self.world_size)

        rpc.init_rpc(
            name=worker_name(self.rank),
            backend=self.rpc_backend,
            rank=self.rank,
            world_size=self.world_size,
            rpc_backend_options=self.rpc_backend_options,
        )
        rpc.shutdown()

        # Wait for all init to complete.
        dist.barrier()

        # Ensure rpc initialization works again.
        rpc.init_rpc(
            name=worker_name(self.rank),
            backend=self.rpc_backend,
            rank=self.rank,
            world_size=self.world_size,
            rpc_backend_options=self.rpc_backend_options,
        )

        # Verify RPCs work after re-init.
        dst = worker_name((self.rank + 1) % self.world_size)
        rpc.rpc_sync(dst, torch.add, args=(torch.ones(2, 2), 1))
        rpc.rpc_sync(dst, foo_add, args=())

        rpc.shutdown()

    def test_wrong_types(self):
        with self.assertRaisesRegex(
            TypeError,
            "Argument backend must be a member of BackendType",
        ):
            rpc.init_rpc(
                name=worker_name(self.rank),
                rank=self.rank,
                world_size=self.world_size,
                backend="TENSORPIPE",
            )

        with self.assertRaisesRegex(
            TypeError,
            "Argument rpc_backend_options must be an instance of RpcBackendOptions",
        ):
            rpc.init_rpc(
                name=worker_name(self.rank),
                rank=self.rank,
                world_size=self.world_size,
                backend=self.rpc_backend,
                rpc_backend_options={"init_method": self.init_method}
            )

    def test_cannot_infer_backend_from_options(self):
        # An exception should be raised if the backend isn't specified but
        # options are given which are not an instance of any of the known
        # agents' option classes.
        rpc_backend_options = FooBackendOptions(self.init_method)

        with self.assertRaisesRegex(TypeError, "Could not infer backend for options"):
            rpc.init_rpc(
                name=worker_name(self.rank),
                rank=self.rank,
                world_size=self.world_size,
                # Do _not_ pass backend.
                rpc_backend_options=rpc_backend_options,
            )

    @dist_init
    def test_owner_rref_backward(self):
        dst = worker_name((self.rank + 1) % self.world_size)
        t1 = torch.rand(10, 10, requires_grad=True)
        rref = rpc.RRef(t1.sum() + t1.sum())
        rref.backward()
        expected_grad = torch.ones_like(t1) * 2
        self.assertEqual(expected_grad, t1.grad)

        with dist_autograd.context() as context_id:
            t2 = rpc.rpc_sync(dst, torch.add, args=(t1, t1))
            rref = rpc.RRef(t2.sum())
            rref.backward(context_id)
            self.assertEqual(expected_grad, dist_autograd.get_gradients(context_id)[t1])

        # Double backward.
        with dist_autograd.context() as context_id:
            t2 = rpc.rpc_sync(dst, torch.add, args=(t1, t1))
            rref = rpc.RRef(t2.sum())
            rref.backward(context_id, retain_graph=True)
            rref.backward(context_id)
            self.assertEqual(expected_grad * 2, dist_autograd.get_gradients(context_id)[t1])

        # Test errors.
        with self.assertRaisesRegex(RuntimeError, "tensors does not require grad and does not have a grad_fn"):
            rpc.RRef(torch.rand(10)).backward()

        with self.assertRaisesRegex(RuntimeError, "grad can be implicitly created only for scalar outputs"):
            rpc.RRef(torch.rand(10, requires_grad=True)).backward()

        with self.assertRaisesRegex(RuntimeError, "Could not find autograd context with id: 100"):
            rpc.RRef(torch.rand(10, requires_grad=True).sum()).backward(100)

        with self.assertRaisesRegex(RuntimeError, "RRef should contain a tensor for .backward()"):
            rpc.RRef("foo").backward()

    @staticmethod
    def _sum(x):
        return x.sum()

    @staticmethod
    def _identity(x):
        return x

    @dist_init
    def test_user_rref_backward(self):
        dst = worker_name((self.rank + 1) % self.world_size)
        t = torch.rand(10, requires_grad=True)
        with dist_autograd.context() as context_id:
            rref = rpc.remote(dst, RpcTest._sum, args=(t,))
            rref.backward(context_id, retain_graph=True)
            rref.backward(context_id)
            self.assertEqual(torch.ones_like(t) * 2, dist_autograd.get_gradients(context_id)[t])

        with dist_autograd.context() as context_id:
            rref = rpc.remote(dst, RpcTest._identity, args=("foo",))
            with self.assertRaisesRegex(RuntimeError, "RRef should contain a tensor for .backward()"):
                rref.backward(context_id)

            with self.assertRaisesRegex(RuntimeError, "User RRefs require 'dist_autograd_ctx_id' to be specified"):
                rref.backward()

class ProcessGroupAgentRpcTest(RpcAgentTestFixture):

    def test_mismatched_type_for_options(self):
        # An exception should be raised if the options are not an instance of
        # ProcessGroupRpcBackendOptions.
        rpc_backend_options = FooBackendOptions(self.init_method)

        with self.assertRaisesRegex(
            TypeError, "`rpc_backend_options` must be a `ProcessGroupRpcBackendOptions`"
        ):
            rpc.init_rpc(
                name=worker_name(self.rank),
                rank=self.rank,
                world_size=self.world_size,
                backend=rpc.BackendType.PROCESS_GROUP,
                rpc_backend_options=rpc_backend_options,
            )

    def test_infer_backend_from_options(self):
        rpc_backend_options = rpc.ProcessGroupRpcBackendOptions(
            init_method=self.init_method
        )

        with self.assertLogs("torch.distributed.rpc", logging.WARNING) as cm:
            rpc.init_rpc(
                name=worker_name(self.rank),
                rank=self.rank,
                world_size=self.world_size,
                # Do _not_ pass backend.
                rpc_backend_options=rpc_backend_options,
            )
        self.assertIn(
            "To silence this warning pass `backend=BackendType.PROCESS_GROUP` explicitly.",
            "\n".join(cm.output),
        )

        self.assertIsInstance(rpc.api._get_current_rpc_agent(), rpc.ProcessGroupAgent)

    def test_logs_deprecation_warning(self):
        with self.assertLogs("torch.distributed.rpc", logging.WARNING) as cm:
            rpc.init_rpc(
                name=worker_name(self.rank),
                rank=self.rank,
                world_size=self.world_size,
                backend=rpc.BackendType.PROCESS_GROUP,
                rpc_backend_options=self.rpc_backend_options,
            )
        self.assertIn(
            "It is recommended to migrate to the TENSORPIPE backend.",
            "\n".join(cm.output),
        )

    @skip_if_lt_x_gpu(2)
    @dist_init
    def test_cuda(self):
        dst = worker_name((self.rank + 1) % self.world_size)
        t1 = torch.rand(3, 3).cuda(0)
        t2 = torch.rand(3, 3).cuda(1)
        t3 = torch.rand(3, 3)

        # cuda tensors as args fail.
        with self.assertRaisesRegex(RuntimeError, "RPC backend only supports CPU tensors.*Found tensor on device: cuda:0"):
            rpc.rpc_sync(dst, torch.add, args=(t1, t2))

        # mix of cpu and cuda tensors as args fail.
        with self.assertRaisesRegex(RuntimeError, "RPC backend only supports CPU tensors.*Found tensor on device: cuda:0"):
            rpc.rpc_sync(dst, torch.add, args=(t1, t3))

        # gpu tensor list as args fails.
        with self.assertRaisesRegex(RuntimeError, "RPC backend only supports CPU tensors.*Found tensor on device: cuda:0"):
            rpc.rpc_sync(dst, RpcTest._gpu_tensor_list_arg, args=([t1, t2]))

        # cuda tensors as return values fail.
        with self.assertRaisesRegex(RuntimeError, "RPC backend only supports CPU tensors.*Found tensor on device: cuda:0"):
            rpc.rpc_sync(dst, RpcTest._return_gpu_tensor, args=())

        # cuda tensors as a list of return value fails
        with self.assertRaisesRegex(RuntimeError, "RPC backend only supports CPU tensors.*Found tensor on device: cuda:0"):
            rpc.rpc_sync(dst, RpcTest._return_gpu_tensor_list, args=())

        # Sending to self should fail too.
        with self.assertRaisesRegex(RuntimeError, "RPC backend only supports CPU tensors.*Found tensor on device: cuda:0"):
            rpc.rpc_sync(worker_name(self.rank), torch.add, args=(t1, t2))


    def test_single_threaded_rref_owner(self):
        # We need a process group in order to perform a barrier at the end.
        initialize_pg(self.file_init_method, self.rank, self.world_size)

        # This test aims to verify if the server can handle all internal RPC
        # messages using just one thread.
        caller_rank = 0
        callee_rank = 1
        rpc_backend_options = rpc.ProcessGroupRpcBackendOptions(
            init_method=self.rpc_backend_options.init_method,
            num_send_recv_threads=1
        ) if self.rank == callee_rank else self.rpc_backend_options

        rpc.init_rpc(
            name=worker_name(self.rank),
            backend=self.rpc_backend,
            rank=self.rank,
            world_size=self.world_size,
            rpc_backend_options=rpc_backend_options,
        )

        if self.rank == caller_rank:
            dst = worker_name(callee_rank)
            rrefs = []

            # makes sure there is no existing OwnerRRefs on dst
            info = rpc.rpc_sync(dst, get_rref_debug_info)
            self.assertEqual(0, int(info["num_owner_rrefs"]))

            # creating RRefs on dst
            for i in range(20):
                rrefs.append(
                    rpc.remote(dst, delayed_add, args=(torch.zeros(2, 2), i))
                )

            # using RRefs on dst
            futs = []
            for i in range(len(rrefs)):
                futs.append(
                    rpc.rpc_async(dst, my_rref_function, args=(rrefs[i], rrefs[i]))
                )

            # wait for results and check
            for i in range(len(futs)):
                self.assertEqual(2 * (torch.zeros(2, 2) + i), futs[i].wait())

            # check we created the expected number of RRefs on dst
            info = rpc.rpc_sync(dst, get_rref_debug_info)
            num_owner_rrefs = int(info["num_owner_rrefs"])
            self.assertEqual(len(futs), num_owner_rrefs)

            # trigger RRef deletion
            del futs
            del rrefs

            # wait until OwnerRRefs are cleared on dst
            while num_owner_rrefs > 0:
                info = rpc.rpc_sync(dst, get_rref_debug_info)
                num_owner_rrefs = int(info["num_owner_rrefs"])
                time.sleep(0.01)

        # use a barrier to prevent messages sent during shutdown occupies the
        # only thread on callee (rank == 1) too early.
        dist.barrier()
        rpc.shutdown()

    def test_single_threaded_rref_to_here(self):
        # We need a process group in order to perform a barrier at the end.
        initialize_pg(self.file_init_method, self.rank, self.world_size)

        # This test aims to verify if the server can handle all internal RPC
        # messages using just one thread.
        caller_rank = 0
        callee_rank = 1
        rpc_backend_options = rpc.ProcessGroupRpcBackendOptions(
            init_method=self.rpc_backend_options.init_method,
            num_send_recv_threads=1
        ) if self.rank == callee_rank else self.rpc_backend_options

        rpc.init_rpc(
            name=worker_name(self.rank),
            backend=self.rpc_backend,
            rank=self.rank,
            world_size=self.world_size,
            rpc_backend_options=rpc_backend_options,
        )

        if self.rank == caller_rank:
            dst = worker_name(callee_rank)
            rrefs = []

            # makes sure there is no existing OwnerRRefs on dst
            info = rpc.rpc_sync(dst, get_rref_debug_info)
            self.assertEqual(0, int(info["num_owner_rrefs"]))

            # creating RRefs on dst
            for i in range(20):
                rrefs.append(
                    rpc.remote(dst, delayed_add, args=(torch.zeros(2, 2), i))
                )

            # wait for results and check
            for i in range(len(rrefs)):
                self.assertEqual(torch.zeros(2, 2) + i, rrefs[i].to_here())

            # check we created the expected number of RRefs on dst
            info = rpc.rpc_sync(dst, get_rref_debug_info)
            num_owner_rrefs = int(info["num_owner_rrefs"])
            self.assertEqual(len(rrefs), num_owner_rrefs)

            # trigger RRef deletion
            del rrefs

            # wait until OwnerRRefs are cleared on dst
            while num_owner_rrefs > 0:
                info = rpc.rpc_sync(dst, get_rref_debug_info)
                num_owner_rrefs = int(info["num_owner_rrefs"])
                time.sleep(0.01)

        # use a barrier to prevent messages sent during shutdown occupies the
        # only thread on callee (rank == 1) too early.
        dist.barrier()
        rpc.shutdown()

    @dist_init
    def test_process_group_debug_info(self):
        rpc.enable_gil_profiling(True)
        initialize_pg(self.file_init_method, self.rank, self.world_size)
        NUM_THREAD = self.rpc_backend_options.num_send_recv_threads

        info = rpc.api._get_current_rpc_agent().get_debug_info()
        self.assertIn("agent.num_pending_requests", info)
        self.assertIn("agent.thread_pool_size", info)
        self.assertIn("agent.num_idle_threads", info)
        self.assertIn("agent.gil_average_wait_time_us", info)
        self.assertEqual(int(info["agent.num_pending_requests"]), 0)
        self.assertEqual(int(info["agent.thread_pool_size"]), NUM_THREAD)
        self.assertEqual(int(info["agent.num_idle_threads"]), NUM_THREAD)
        # for the above check, add a barrier to ensure that another worker
        # cannot send a request before we check num_idle_threads, since we'd
        # use up an idle thread if we start processing that request.
        dist.barrier()
        dst_rank = (self.rank + 1) % self.world_size
        fut = rpc.rpc_async(
            worker_name(dst_rank), set_and_check_done, args=(dst_rank,)
        )
        # blocks until the request arrives
        self.assertEqual(self.rank, VALUE_FUTURE.result())

        info = rpc.api._get_current_rpc_agent().get_debug_info()
        self.assertIn("agent.num_pending_requests", info)
        self.assertIn("agent.thread_pool_size", info)
        self.assertIn("agent.num_idle_threads", info)
        self.assertIn("agent.gil_average_wait_time_us", info)
        self.assertGreaterEqual(float(info["agent.gil_average_wait_time_us"]), 0)
        self.assertEqual(int(info["agent.num_pending_requests"]), 1)
        self.assertEqual(int(info["agent.thread_pool_size"]), NUM_THREAD)
        num_idle_threads = int(info["agent.num_idle_threads"])
        # as we cannot know for sure whether the send thread has returned, there
        # might be either 1 or 2 busy threads
        self.assertTrue(num_idle_threads in [NUM_THREAD - 1, NUM_THREAD - 2])

        # add a barrier to make sure the request is not finished before checking
        # num_pending_requests
        dist.barrier()

        DONE_FUTURE.set_result(self.rank)
        self.assertEqual(dst_rank, fut.wait())

        # add a barrier to make sure the dst_rank has finished processing the
        # request
        dist.barrier()

        info = rpc.api._get_current_rpc_agent().get_debug_info()
        self.assertIn("agent.num_pending_requests", info)
        self.assertIn("agent.thread_pool_size", info)
        self.assertIn("agent.num_idle_threads", info)
        self.assertEqual(int(info["agent.num_pending_requests"]), 0)
        self.assertEqual(int(info["agent.thread_pool_size"]), NUM_THREAD)

        for retry in range(3):
            # even if the future has completed, there is no guarantee that
            # the local send/recv threads would have finished. We try three
            # times. (NB: this might potentially be flaky. If flakiness does
            # occur, then we have to relax the assert.)
            info = rpc.api._get_current_rpc_agent().get_debug_info()
            if int(info["agent.num_idle_threads"]) == NUM_THREAD:
                break
            time.sleep(0.1)
        self.assertEqual(int(info["agent.num_idle_threads"]), NUM_THREAD)

        # add a barrier to make sure SHUTDOWN message is not sent
        dist.barrier()

    @dist_init(setup_rpc=False)
    def test_set_and_get_num_send_recv_threads(self):
        NUM_THREADS = 27
        rpc_backend_options = rpc.ProcessGroupRpcBackendOptions(
            init_method=self.rpc_backend_options.init_method,
            num_send_recv_threads=NUM_THREADS
        )
        rpc.init_rpc(
            name=worker_name(self.rank),
            backend=self.rpc_backend,
            rank=self.rank,
            world_size=self.world_size,
            rpc_backend_options=rpc_backend_options,
        )

        info = rpc.api._get_current_rpc_agent().get_debug_info()
        self.assertEqual(int(info["agent.thread_pool_size"]), NUM_THREADS)
        rpc.shutdown()

    @dist_init(setup_rpc=False)
    def test_process_group_set_default_timeout(self):
        timeout = 0.5
        rpc_backend_options = rpc.ProcessGroupRpcBackendOptions(
            init_method=self.rpc_backend_options.init_method,
            num_send_recv_threads=self.rpc_backend_options.num_send_recv_threads,
            rpc_timeout=timeout
        )
        rpc.init_rpc(
            name=worker_name(self.rank),
            backend=self.rpc_backend,
            rank=self.rank,
            world_size=self.world_size,
            rpc_backend_options=rpc_backend_options,
        )

        default_timeout = rpc.get_rpc_timeout()
        self.assertEqual(default_timeout, timeout)
        rpc.shutdown()

    @dist_init(setup_rpc=False)
    def test_process_group_options_throw_on_timedelta_timeout(self):
        from datetime import timedelta

        timeout = timedelta()
        # Ensure that constructing ProcessGroupRpcBackendOptions with timedelta fails
        with self.assertRaisesRegex(TypeError, "incompatible constructor arguments"):
            rpc_backend_options = rpc.ProcessGroupRpcBackendOptions(
                init_method=self.rpc_backend_options.init_method,
                num_send_recv_threads=self.rpc_backend_options.num_send_recv_threads,
                rpc_timeout=timeout,
            )


class FaultyAgentRpcTest(RpcAgentTestFixture):

    # no faulty_messages defined so this fails all retryable messages - see
    # faulty_rpc_agent_test_fixture.py for the list of retryable messages.
    @dist_init(messages_to_delay={})
    def test_check_failed_messages(self):
        if self.rank == 0:
            dst_worker_b = worker_name((self.rank + 1) % self.world_size)
            dst_worker_c = worker_name((self.rank + 2) % self.world_size)

            # Worker0 sends RPC to Worker1 and creates an RRef there
            rref = rpc.remote(dst_worker_b, torch.add, args=(torch.ones(2, 2), torch.ones(2, 2)))
            # Worker0 sends an RPC to Worker2 with the RRef as an arg
            rpc.remote(dst_worker_c, add_rref_to_value, args=(rref, torch.ones(2, 2)))
            # check if the output is as expected
            self.assertEqual(rref.to_here(), torch.add(torch.ones(2, 2), torch.ones(2, 2)))
        # explicitly delete all User RRefs
        _delete_all_user_and_unforked_owner_rrefs()

    @dist_init
    def test_verify_backend_options(self):
        self.assertEqual(self.rpc_backend, rpc.backend_registry.BackendType.FAULTY_PROCESS_GROUP)
        self.assertEqual(self.rpc_backend_options.num_send_recv_threads, 8)
        self.assertEqual(self.rpc_backend_options.num_fail_sends, 3)
        self.assertEqual(len(self.rpc_backend_options.messages_to_fail), 4)
        self.assertEqual(len(self.rpc_backend_options.messages_to_delay), 2)
        self.assertEqual(self.rpc_backend_options.rpc_timeout, rpc.constants.DEFAULT_RPC_TIMEOUT_SEC)

    @dist_init(faulty_messages=["RREF_FORK_REQUEST", "RREF_CHILD_ACCEPT"])
    def test_custom_faulty_messages(self):
        self.assertEqual(
            set(["RREF_FORK_REQUEST", "RREF_CHILD_ACCEPT"]),
            set(self.rpc_backend_options.messages_to_fail),
        )

    @dist_init(faulty_messages=[])
    def test_no_faulty_messages(self):
        self.assertEqual(len(self.rpc_backend_options.messages_to_fail), 0)

    @dist_init(messages_to_delay={"SCRIPT_CALL": 1.5})
    def test_custom_messages_to_delay(self):
        self.assertEqual(self.rpc_backend_options.messages_to_delay, {"SCRIPT_CALL": 1.5})

    def _test_remote_message_dropped_pickle(self, dst=None):
        if self.rank != 0:
            return
        dst_rank = dst if dst is not None else (self.rank + 1) % self.world_size
        dst_worker = "worker{}".format(dst_rank)
        # Since we fail python_remote_call messages synchronously, the future
        # corresponding to this remote call will be marked with an error when
        # this function returns.
        rref = rpc.remote(dst_worker, my_sleep_func, args=(1,))
        # Call to ensure pending callbacks are run.
        wait_until_pending_futures_and_users_flushed()
        # Attempt to fork the RRef should raise an error indicating the rpc.remote timeout.
        with self.assertRaisesRegex(RuntimeError, "RRef creation"):
            rref._serialize()
        # Test that using RRef as arg over RPC (which forks) results in the same
        # error
        with self.assertRaisesRegex(RuntimeError, "RRef creation"):
            rpc.rpc_async(dst_worker, add_rref_to_value, args=(rref, 1))

    @dist_init(faulty_messages=["PYTHON_REMOTE_CALL"])
    def test_remote_message_dropped_pickle(self):
        self._test_remote_message_dropped_pickle()

    @dist_init(faulty_messages=["PYTHON_REMOTE_CALL"])
    def test_remote_message_dropped_pickle_to_self(self):
        self._test_remote_message_dropped_pickle(self.rank)


    def _test_remote_message_dropped_timeout(self, func, args, dst=None):
        if self.rank != 0:
            return

        # test the case where rpc.remote() message creation is completely dropped.
        dst_rank = dst if dst is not None else (self.rank + 1) % self.world_size
        dst_worker = "worker{}".format(dst_rank)
        # Since we fail python_remote_call messages synchronously, the future
        # corresponding to this remote call will be marked with an error when
        # this function returns.
        rref = rpc.remote(dst_worker, func, args=args)
        # Call to ensure pending callbacks are run.
        wait_until_pending_futures_and_users_flushed()
        with self.assertRaisesRegex(RuntimeError, "RRef creation"):
            rref.to_here()
        # Note: during shutdown, logs will indicate "Could not find OwnerRRef..."
        # on the owning nodes, this is expected because the OwnerRRef was never
        # successfully created. Therefore, delAllUsers will work as expected.

    @dist_init(faulty_messages=["SCRIPT_REMOTE_CALL"])
    def test_builtin_remote_message_dropped_timeout(self):
        func = torch.add
        args = (torch.tensor(1), torch.tensor(1))
        self._test_remote_message_dropped_timeout(func, args)

    @dist_init(faulty_messages=["SCRIPT_REMOTE_CALL"])
    def test_builtin_remote_message_dropped_timeout_to_self(self):
        func = torch.add
        args = (torch.tensor(1), torch.tensor(1))
        self._test_remote_message_dropped_timeout(func, args, dst=0)

    @dist_init(faulty_messages=["PYTHON_REMOTE_CALL"])
    def test_udf_remote_message_dropped_timeout(self):
        func = my_sleep_func
        args = (2,)
        self._test_remote_message_dropped_timeout(func, args)

    @dist_init(faulty_messages=["PYTHON_REMOTE_CALL"])
    def test_udf_remote_message_dropped_timeout_to_self(self):
        func = my_sleep_func
        args = (2,)
        self._test_remote_message_dropped_timeout(func, args, dst=0)

    def _test_remote_message_delay_timeout(self, func, args, dst=None):
        if self.rank != 0:
            return
        # Test the case where remote message is eventually processed on the owner,
        # but the future on the creator times out before the response comes back.
        dst_rank = dst if dst is not None else (self.rank + 1) % self.world_size
        dst_worker = "worker{}".format(dst_rank)
        # 10 ms timeout
        rref = rpc.remote(dst_worker, func, args=args, timeout=0.001)
        # Future corresponding to the remote creation should time out.
        expected_error = self.get_timeout_error_regex()
        with self.assertRaisesRegex(RuntimeError, expected_error):
            rref._get_future().wait()

        # Call to ensure pending callbacks are run.
        wait_until_pending_futures_and_users_flushed()
        # to_here() should now pick up that rpc.remote() creation has failed.
        with self.assertRaisesRegex(RuntimeError, "RRef creation"):
            rref.to_here()

        # Test the case where rpc.remote() times out, but to_here() has already
        # started blocking before.
        # NOTE: we only test this when not sending to self, as to_here() calls
        # calls localValue(), which does not send an RPC and thus does not have
        # a timeout. This can be supported by allowing future.wait() to
        # take in an optional timeout (https://github.com/pytorch/pytorch/issues/39280)
        if dst_rank != self.rank:
            slow_rref = rpc.remote(dst_worker, func, args=args, timeout=2)

            with self.assertRaisesRegex(RuntimeError, expected_error):
                # to_here() should raise timeout error, since it does not know about the
                # status of rpc.remote().
                slow_rref.to_here(0.001)
        # Note: If we proceed with shutdown, UserRRef will send out a RRefUserDelete
        # but this can be a noop since it may not exist on the owner yet. Later,
        # the owner can process the RRef creation and wait for the delete message,
        # thus leading to a timeout.
        # Therefore, we wait until we get notification that pending owners have
        # been confirmed before sending out RRefUserDeletes.
        if dst_rank != self.rank:
            wait_until_owners_and_forks_on_rank(2, 2, rank=dst_rank)

    @dist_init(faulty_messages=[], messages_to_delay={"PYTHON_REMOTE_CALL": 2})
    def test_udf_remote_message_delay_timeout(self):
        func = my_sleep_func
        args = (2,)
        self._test_remote_message_delay_timeout(func, args)

    @dist_init(faulty_messages=[], messages_to_delay={"PYTHON_REMOTE_CALL": 2})
    def test_udf_remote_message_delay_timeout_to_self(self):
        func = my_sleep_func
        args = (1,)
        self._test_remote_message_delay_timeout(func, args, dst=0)

    @dist_init(
        faulty_messages=[],
        messages_to_delay={"SCRIPT_REMOTE_CALL": 2, "SCRIPT_RREF_FETCH_CALL": 1},
    )
    def test_remote_message_builtin_delay_timeout(self):
        func = torch.add
        args = (torch.tensor(1), torch.tensor(1))
        self._test_remote_message_delay_timeout(func, args)

    @dist_init(
        faulty_messages=[],
        messages_to_delay={"SCRIPT_REMOTE_CALL": 2, "SCRIPT_RREF_FETCH_CALL": 1},
    )
    def test_remote_message_builtin_delay_timeout_to_self(self):
        func = torch.add
        args = (torch.tensor(1), torch.tensor(1))
        self._test_remote_message_delay_timeout(func, args, dst=0)

    @dist_init(
        faulty_messages=[],
        messages_to_delay={"SCRIPT_REMOTE_CALL": 2, "SCRIPT_RREF_FETCH_CALL": 1},
    )
    def test_remote_message_script_delay_timeout(self):
        func = my_script_func
        args = (torch.tensor(1),)
        self._test_remote_message_delay_timeout(func, args)

    @dist_init(
        faulty_messages=[],
        messages_to_delay={"SCRIPT_REMOTE_CALL": 2, "SCRIPT_RREF_FETCH_CALL": 1},
    )
    def test_remote_message_script_delay_timeout_to_self(self):
        func = my_script_func
        args = (torch.tensor(1),)
        self._test_remote_message_delay_timeout(func, args, dst=0)

    @dist_init(faulty_messages=[], messages_to_delay={"SCRIPT_RREF_FETCH_CALL": 1})
    def test_rref_to_here_timeout(self):
        if self.rank != 0:
            return

        dst_rank = (self.rank + 1) % self.world_size
        dst_worker = "worker{}".format(dst_rank)
        rref = rpc.remote(
            dst_worker, torch.add, args=(torch.tensor(1), torch.tensor(1))
        )
        expected_error = self.get_timeout_error_regex()
        with self.assertRaisesRegex(RuntimeError, expected_error):
            rref.to_here(0.01)

        rref.to_here()

    @dist_init(faulty_messages=[])
    def test_rpc_builtin_timeout(self):
        next_rank = (self.rank + 1) % self.world_size
        dst_worker = worker_name(next_rank)
        expected_error = self.get_timeout_error_regex()
        # PYTHON_CALL message types which correspond to Python UDF over RPC
        # by default get a delay (see faulty_rpc_agent_test_fixture)
        with self.assertRaisesRegex(RuntimeError, expected_error):
            rpc.rpc_sync(
                dst_worker,
                torch.add,
                args=(torch.tensor(1), torch.tensor(1)),
                timeout=1,
            )

        fut = rpc.rpc_async(
            dst_worker, torch.add, args=(torch.tensor(1), torch.tensor(1)), timeout=1
        )
        with self.assertRaisesRegex(RuntimeError, expected_error):
            fut.wait()

        # Ensure that the currently set default timeout is large enough such
        # that RPCs with delays still complete.
        self.assertEqual(rpc.constants.DEFAULT_RPC_TIMEOUT_SEC, rpc.get_rpc_timeout())
        fut = rpc.rpc_async(
            dst_worker, torch.add, args=(torch.tensor(1), torch.tensor(1))
        )
        fut.wait()

        # Ensure timeout if we set a new default and don't override
        rpc._set_rpc_timeout(0.001)
        fut = rpc.rpc_async(
            dst_worker, torch.add, args=(torch.tensor(1), torch.tensor(1))
        )
        with self.assertRaisesRegex(RuntimeError, expected_error):
            fut.wait()

        # Ensure run to completion if we specify timeout of 0
        fut = rpc.rpc_async(
            dst_worker, torch.add, args=(torch.tensor(1), torch.tensor(1)), timeout=0
        )
        fut.wait()
        # Reset for clean shutdown
        rpc._set_rpc_timeout(rpc.constants.DEFAULT_RPC_TIMEOUT_SEC)

    @dist_init(faulty_messages=[], messages_to_delay={"SCRIPT_CALL": 1.5})
    def test_rpc_script_timeout(self):
        next_rank = (self.rank + 1) % self.world_size
        dst_worker = worker_name(next_rank)
        expected_error = self.get_timeout_error_regex()
        with self.assertRaisesRegex(RuntimeError, expected_error):
            rpc.rpc_sync(dst_worker, my_script_func, args=(torch.tensor(1),), timeout=1)

        fut = rpc.rpc_async(dst_worker, my_script_func, args=(torch.tensor(1),), timeout=1)
        with self.assertRaisesRegex(RuntimeError, expected_error):
            fut.wait()

        # Ensure that the currently set default timeout is large enough such
        # that RPCs with delays still complete.
        self.assertEqual(rpc.constants.DEFAULT_RPC_TIMEOUT_SEC, rpc.get_rpc_timeout())
        fut = rpc.rpc_async(
            dst_worker, my_script_func, args=(torch.tensor(1),)
        )
        fut.wait()

        # Ensure timeout if we set a new default and don't override
        rpc._set_rpc_timeout(0.001)
        fut = rpc.rpc_async(
            dst_worker, my_script_func, args=(torch.tensor(1),)
        )
        with self.assertRaisesRegex(RuntimeError, expected_error):
            fut.wait()

        # Ensure run to completion if we specify timeout of 0
        rpc._set_rpc_timeout(0.001)
        fut = rpc.rpc_async(
            dst_worker, my_script_func, args=(torch.tensor(1),), timeout=0
        )
        fut.wait()
        # Reset for clean shutdown
        rpc._set_rpc_timeout(rpc.constants.DEFAULT_RPC_TIMEOUT_SEC)

class TensorPipeAgentRpcTest(RpcAgentTestFixture):

    def test_mismatched_type_for_options(self):
        # An exception should be raised if the options are not an instance of
        # TensorPipeRpcBackendOptions.
        rpc_backend_options = FooBackendOptions(self.init_method)

        with self.assertRaisesRegex(
            TypeError, "`rpc_backend_options` must be a `TensorPipeRpcBackendOptions`"
        ):
            rpc.init_rpc(
                name=worker_name(self.rank),
                rank=self.rank,
                world_size=self.world_size,
                backend=rpc.BackendType.TENSORPIPE,
                rpc_backend_options=rpc_backend_options,
            )

    def test_infer_backend_from_options(self):
        rpc_backend_options = rpc.TensorPipeRpcBackendOptions(
            init_method=self.init_method
        )

        rpc.init_rpc(
            name=worker_name(self.rank),
            rank=self.rank,
            world_size=self.world_size,
            # Do _not_ pass backend.
            rpc_backend_options=rpc_backend_options,
        )

        self.assertIsInstance(rpc.api._get_current_rpc_agent(), rpc.TensorPipeAgent)

    # FIXME Merge this test with the corresponding one in RpcTest.
    @dist_init(setup_rpc=False)
    def test_set_and_get_num_worker_threads(self):
        NUM_THREADS = 27
        rpc_backend_options = rpc.TensorPipeRpcBackendOptions(
            init_method=self.rpc_backend_options.init_method,
            num_worker_threads=NUM_THREADS
        )
        rpc.init_rpc(
            name=worker_name(self.rank),
            backend=self.rpc_backend,
            rank=self.rank,
            world_size=self.world_size,
            rpc_backend_options=rpc_backend_options,
        )

        info = rpc.api._get_current_rpc_agent().get_debug_info()
        self.assertEqual(int(info["agent.thread_pool_size"]), NUM_THREADS)
        rpc.shutdown()

    # FIXME Merge this test with the corresponding one in RpcTest.
    @dist_init(setup_rpc=False)
    def test_tensorpipe_set_default_timeout(self):
        timeout = 0.5
        rpc_backend_options = rpc.TensorPipeRpcBackendOptions(
            init_method=self.rpc_backend_options.init_method,
            num_worker_threads=self.rpc_backend_options.num_worker_threads,
            rpc_timeout=timeout
        )
        rpc.init_rpc(
            name=worker_name(self.rank),
            backend=self.rpc_backend,
            rank=self.rank,
            world_size=self.world_size,
            rpc_backend_options=rpc_backend_options,
        )

        default_timeout = rpc.get_rpc_timeout()
        self.assertEqual(default_timeout, timeout)
        rpc.shutdown()

    # FIXME Merge this test with the corresponding one in RpcTest.
    @dist_init(setup_rpc=False)
    def test_tensorpipe_options_throw_on_timedelta_timeout(self):
        from datetime import timedelta

        timeout = timedelta()
        # Ensure that constructing TensorPipeRpcBackendOptions with timedelta fails
        with self.assertRaisesRegex(TypeError, "incompatible constructor arguments"):
            rpc_backend_options = rpc.TensorPipeRpcBackendOptions(
                init_method=self.rpc_backend_options.init_method,
                num_worker_threads=self.rpc_backend_options.num_worker_threads,
                rpc_timeout=timeout,
            )

    def _test_device_maps(self, options, errMsg="Invalid device_map"):
        with self.assertRaisesRegex(ValueError, errMsg):
            rpc.init_rpc(
                name=worker_name(self.rank),
                backend=self.rpc_backend,
                rank=self.rank,
                world_size=self.world_size,
                rpc_backend_options=options,
            )

        self.assertFalse(rpc.api._is_current_rpc_agent_set())

    @skip_if_lt_x_gpu(2)
    def test_device_maps_wrong_worker_name(self):
        options = self.rpc_backend_options
        options.set_device_map("none_exist", {0: 1})
        self._test_device_maps(options, "Wrong worker names")

    @skip_if_lt_x_gpu(1)
    def test_device_maps_invalid_max_local_device(self):
        options = self.rpc_backend_options
        dst = worker_name((self.rank + 1) % self.world_size)
        options.set_device_map(dst, {torch.cuda.device_count(): 0})

        self._test_device_maps(options)

    @skip_if_lt_x_gpu(1)
    def test_device_maps_invalid_max_remote_device(self):
        options = self.rpc_backend_options
        dst = worker_name((self.rank + 1) % self.world_size)
        options.set_device_map(dst, {0: torch.cuda.device_count()})

        self._test_device_maps(options)

    @skip_if_lt_x_gpu(2)
    def test_device_maps_many_to_one(self):
        options = self.rpc_backend_options
        dst = worker_name((self.rank + 1) % self.world_size)
        options.set_device_map(dst, {1: 0})
        options.set_device_map(dst, {0: 0})

        self._test_device_maps(options)

    @skip_if_lt_x_gpu(2)
    def test_device_maps_one_to_many(self):
        if self.rank == 0:
            options = self.rpc_backend_options
            dst = worker_name((self.rank + 1) % self.world_size)
            options.set_device_map(dst, {0: 1})
            with self.assertRaisesRegex(
                ValueError, "`set_device_map` only supports 1-to-1 mapping"
            ):
                options.set_device_map(dst, {0: 0})

    @skip_if_lt_x_gpu(1)
    def test_device_maps_invalid_min_device(self):
        options = self.rpc_backend_options
        dst = worker_name((self.rank + 1) % self.world_size)
        with self.assertRaisesRegex(
            RuntimeError, "Device index must not be negative"
        ):
            options.set_device_map(dst, {-1: 0})

        with self.assertRaisesRegex(
            RuntimeError, "Device index must not be negative"
        ):
            options.set_device_map(dst, {0: -1})

    @staticmethod
    def _gpu_add(x, y):
        if all([x.is_cuda, x.device.index == 1, y.is_cuda, y.device.index == 1]):
            return (x + y).to(0)
        else:
            raise ValueError("Wrong device affinity")

    @skip_if_no_peer_access
    @skip_if_lt_x_gpu(2)
    def test_device_maps_gpu(self):
        options = self.rpc_backend_options
        dst = worker_name((self.rank + 1) % self.world_size)
        options.set_device_map(dst, {0: 1, 1: 0})

        rpc.init_rpc(
            name=worker_name(self.rank),
            backend=self.rpc_backend,
            rank=self.rank,
            world_size=self.world_size,
            rpc_backend_options=options,
        )

        ret = rpc.rpc_sync(
            dst,
            TensorPipeAgentRpcTest._gpu_add,
            args=(torch.zeros(2).to(0), torch.ones(2).to(0))
        )
        self.assertEqual(ret.device, torch.device(1))
        self.assertEqual(ret, (torch.zeros(2) + torch.ones(2)).to(1))
        rpc.shutdown()

    @staticmethod
    def _gpu_add_given_gpus(x, y, x_to, y_to, z_to):
        if all([
            x.is_cuda,
            x.device.index == x_to,
            y.is_cuda,
            y.device.index == y_to
        ]):
            return x.to(z_to) + y.to(z_to)
        else:
            raise ValueError("Wrong device affinity")

    def _test_device_maps_gpu(self, x_from, y_from, z_to, device_map, dst=None):
        x_to = device_map[x_from]
        y_to = device_map[y_from]

        options = self.rpc_backend_options
        dst = worker_name((self.rank + 1) % self.world_size) if dst is None else dst
        options.set_device_map(dst, device_map)

        rpc.init_rpc(
            name=worker_name(self.rank),
            backend=self.rpc_backend,
            rank=self.rank,
            world_size=self.world_size,
            rpc_backend_options=options,
        )

        x = torch.zeros(2).to(x_from)
        y = torch.ones(2).to(y_from)

        ret = rpc.rpc_sync(
            dst,
            TensorPipeAgentRpcTest._gpu_add_given_gpus,
            args=(x, y, x_to, y_to, z_to)
        )

        reverse_device_map = {device_map[k] : k for k in device_map}
        z_from = reverse_device_map[z_to]

        self.assertEqual(ret.device.index, z_from)
        self.assertEqual(ret, torch.ones(2).to(z_from))

        rpc.shutdown()

    @skip_if_no_peer_access
    @skip_if_lt_x_gpu(2)
    def test_device_map_gpu_default(self):
        self._test_device_maps_gpu(
            x_from=0,
            y_from=0,
            z_to=0,
            device_map={0 : 0}
        )

    @skip_if_no_peer_access
    @skip_if_lt_x_gpu(2)
    def test_device_map_gpu_non_default(self):
        self._test_device_maps_gpu(
            x_from=1,
            y_from=1,
            z_to=1,
            device_map={1 : 1}
        )

    @skip_if_no_peer_access
    @skip_if_lt_x_gpu(2)
    def test_device_map_gpu_default_to_non_default(self):
        self._test_device_maps_gpu(
            x_from=0,
            y_from=0,
            z_to=1,
            device_map={0 : 1}
        )

    @skip_if_no_peer_access
    @skip_if_lt_x_gpu(2)
    def test_device_map_gpu_non_default_to_default(self):
        self._test_device_maps_gpu(
            x_from=1,
            y_from=1,
            z_to=0,
            device_map={1 : 0}
        )

    @skip_if_no_peer_access
    @skip_if_lt_x_gpu(2)
    def test_device_map_gpu_mixed_1(self):
        self._test_device_maps_gpu(
            x_from=0,
            y_from=1,
            z_to=0,
            device_map={0 : 0, 1 : 1}
        )

    @skip_if_no_peer_access
    @skip_if_lt_x_gpu(2)
    def test_device_map_gpu_mixed_2(self):
        self._test_device_maps_gpu(
            x_from=0,
            y_from=1,
            z_to=1,
            device_map={0 : 0, 1 : 1}
        )

    @skip_if_no_peer_access
    @skip_if_lt_x_gpu(2)
    def test_device_map_gpu_mixed_3(self):
        self._test_device_maps_gpu(
            x_from=1,
            y_from=0,
            z_to=0,
            device_map={0 : 0, 1 : 1}
        )

    @skip_if_no_peer_access
    @skip_if_lt_x_gpu(2)
    def test_device_map_gpu_mixed_4(self):
        self._test_device_maps_gpu(
            x_from=1,
            y_from=0,
            z_to=1,
            device_map={0 : 0, 1 : 1}
        )

    @skip_if_no_peer_access
    @skip_if_lt_x_gpu(2)
    def test_device_map_gpu_mixed_5(self):
        self._test_device_maps_gpu(
            x_from=0,
            y_from=1,
            z_to=0,
            device_map={0 : 1, 1 : 0}
        )

    @skip_if_no_peer_access
    @skip_if_lt_x_gpu(2)
    def test_device_map_gpu_mixed_6(self):
        self._test_device_maps_gpu(
            x_from=0,
            y_from=1,
            z_to=1,
            device_map={0 : 1, 1 : 0}
        )

    @skip_if_no_peer_access
    @skip_if_lt_x_gpu(2)
    def test_device_map_gpu_mixed_7(self):
        self._test_device_maps_gpu(
            x_from=1,
            y_from=0,
            z_to=0,
            device_map={0 : 1, 1 : 0}
        )

    @skip_if_no_peer_access
    @skip_if_lt_x_gpu(2)
    def test_device_map_gpu_mixed_8(self):
        self._test_device_maps_gpu(
            x_from=1,
            y_from=0,
            z_to=1,
            device_map={0 : 1, 1 : 0}
        )

    @skip_if_no_peer_access
    @skip_if_lt_x_gpu(2)
    def test_device_map_gpu_mixed_self_1(self):
        self._test_device_maps_gpu(
            x_from=0,
            y_from=1,
            z_to=0,
            device_map={0 : 0, 1 : 1},
            dst=worker_name(self.rank)
        )

    @skip_if_no_peer_access
    @skip_if_lt_x_gpu(2)
    def test_device_map_gpu_mixed_self_2(self):
        self._test_device_maps_gpu(
            x_from=0,
            y_from=1,
            z_to=1,
            device_map={0 : 0, 1 : 1},
            dst=worker_name(self.rank)
        )

    @skip_if_no_peer_access
    @skip_if_lt_x_gpu(2)
    def test_device_map_gpu_mixed_self_3(self):
        self._test_device_maps_gpu(
            x_from=1,
            y_from=0,
            z_to=0,
            device_map={0 : 0, 1 : 1},
            dst=worker_name(self.rank)
        )

<<<<<<< HEAD
=======
    @skip_if_no_peer_access
>>>>>>> 7526e38c
    @skip_if_lt_x_gpu(2)
    def test_device_map_gpu_mixed_self_4(self):
        self._test_device_maps_gpu(
            x_from=1,
            y_from=0,
            z_to=1,
            device_map={0 : 0, 1 : 1},
            dst=worker_name(self.rank)
        )

    @skip_if_no_peer_access
    @skip_if_lt_x_gpu(2)
    def test_device_map_gpu_mixed_self_5(self):
        self._test_device_maps_gpu(
            x_from=0,
            y_from=1,
            z_to=0,
            device_map={0 : 1, 1 : 0},
            dst=worker_name(self.rank)
        )

    @skip_if_no_peer_access
    @skip_if_lt_x_gpu(2)
    def test_device_map_gpu_mixed_self_6(self):
        self._test_device_maps_gpu(
            x_from=0,
            y_from=1,
            z_to=1,
            device_map={0 : 1, 1 : 0},
            dst=worker_name(self.rank)
        )

    @skip_if_no_peer_access
    @skip_if_lt_x_gpu(2)
    def test_device_map_gpu_mixed_self_7(self):
        self._test_device_maps_gpu(
            x_from=1,
            y_from=0,
            z_to=0,
            device_map={0 : 1, 1 : 0},
            dst=worker_name(self.rank)
        )

    @skip_if_no_peer_access
    @skip_if_lt_x_gpu(2)
    def test_device_map_gpu_mixed_self_8(self):
        self._test_device_maps_gpu(
            x_from=1,
            y_from=0,
            z_to=1,
            device_map={0 : 1, 1 : 0},
            dst=worker_name(self.rank)
        )

    @staticmethod
    def _gpu_add_multi_gpu(x, y):
        if all([x.is_cuda, x.device.index == 1, y.is_cuda, y.device.index == 0]):
            return x.to(0) + y, x - y.to(1)
        else:
            raise ValueError("Wrong device affinity")

    def _test_device_maps_multi_gpu(self, dst):
        options = self.rpc_backend_options
        options.set_device_map(dst, {0: 1})
        options.set_device_map(dst, {1: 0})

        rpc.init_rpc(
            name=worker_name(self.rank),
            backend=self.rpc_backend,
            rank=self.rank,
            world_size=self.world_size,
            rpc_backend_options=options,
        )

        x = torch.zeros(2).to(0)
        y = torch.ones(2).to(1)
        rets = rpc.rpc_sync(
            dst,
            TensorPipeAgentRpcTest._gpu_add_multi_gpu,
            args=(x, y)
        )

        self.assertEqual(rets[0].device, torch.device(1))
        self.assertEqual(rets[1].device, torch.device(0))
        self.assertEqual(rets[0], (torch.zeros(2) + torch.ones(2)).to(1))
        self.assertEqual(rets[1], (torch.zeros(2) - torch.ones(2)).to(0))
        rpc.shutdown()

    @skip_if_no_peer_access
    @skip_if_lt_x_gpu(2)
    def test_device_maps_multi_gpu(self):
        dst = worker_name((self.rank + 1) % self.world_size)
        self._test_device_maps_multi_gpu(dst)

    @skip_if_no_peer_access
    @skip_if_lt_x_gpu(2)
    def test_device_maps_multi_gpu_self(self):
        dst = worker_name(self.rank)
        self._test_device_maps_multi_gpu(dst)

    @staticmethod
    def _gpu_add_return_to_gpu(x, y):
        if x.device.type == 'cpu' and y.device.type == 'cpu':
            return (x + y).to(0), (x - y).to(1), (x * y).to(2), (x / y).to(3)
        else:
            raise ValueError("Wrong device affinity")

    @skip_if_no_peer_access
    @skip_if_lt_x_gpu(2)
    def test_device_maps_in_options(self):
        dst = worker_name((self.rank + 1) % self.world_size)
        options = self.rpc_backend_options

        rpc.init_rpc(
            name=worker_name(self.rank),
            backend=self.rpc_backend,
            rank=self.rank,
            world_size=self.world_size,
            rpc_backend_options=rpc.TensorPipeRpcBackendOptions(
                init_method=options.init_method,
                num_worker_threads=options.num_worker_threads,
                device_maps={dst: {0: 1, 1: 0}}
            )
        )

        rets = rpc.rpc_sync(
            dst,
            TensorPipeAgentRpcTest._gpu_add_multi_gpu,
            args=(torch.zeros(2).to(0), torch.ones(2).to(1))
        )
        self.assertEqual(rets[0].device, torch.device(1))
        self.assertEqual(rets[1].device, torch.device(0))
        self.assertEqual(rets[0], (torch.zeros(2) + torch.ones(2)).to(1))
        self.assertEqual(rets[1], (torch.zeros(2) - torch.ones(2)).to(0))
        rpc.shutdown()

    def _test_device_maps_return_to_gpu(self, dst):
        options = self.rpc_backend_options

        options.set_device_map(dst, {0: 1})
        options.set_device_map(dst, {1: 2})
        options.set_device_map(dst, {2: 3})
        options.set_device_map(dst, {3: 0})

        rpc.init_rpc(
            name=worker_name(self.rank),
            backend=self.rpc_backend,
            rank=self.rank,
            world_size=self.world_size,
            rpc_backend_options=options,
        )

        rets = rpc.rpc_sync(
            dst,
            TensorPipeAgentRpcTest._gpu_add_return_to_gpu,
            args=(torch.zeros(2), torch.ones(2))
        )
        for i in range(len(rets)):
            self.assertEqual(rets[i].device, torch.device((3 + i) % 4))
        self.assertEqual(rets[0], (torch.zeros(2) + torch.ones(2)).to(3))
        self.assertEqual(rets[1], (torch.zeros(2) - torch.ones(2)).to(0))
        self.assertEqual(rets[2], (torch.zeros(2) * torch.ones(2)).to(1))
        self.assertEqual(rets[3], (torch.zeros(2) / torch.ones(2)).to(2))
        rpc.shutdown()

    @skip_if_no_peer_access
    @skip_if_lt_x_gpu(4)
    def test_device_maps_return_to_gpu(self):
        dst = worker_name((self.rank + 1) % self.world_size)
        self._test_device_maps_return_to_gpu(dst)

    @skip_if_no_peer_access
    @skip_if_lt_x_gpu(4)
    def test_device_maps_return_to_gpu_self(self):
        dst = worker_name(self.rank)
        self._test_device_maps_return_to_gpu(dst)

    @staticmethod
    def _add_to_gpu(x, y):
        return (x + y).to(0)

    def _test_device_maps_missing_config(self, mode):
        dst = worker_name((self.rank + 1) % self.world_size)
        errMsg = (
            "TensorPipe RPC backend only supports CPU tensors by default.*"
            "`set_device_map` on `TensorPipeRpcBackendOptions`"
        )

        with self.assertRaisesRegex(RuntimeError, errMsg):
            if mode == RPCExecMode.SYNC:
                rpc.rpc_sync(dst, torch.add, args=(torch.zeros(2).to(0), 1))
            elif mode == RPCExecMode.REMOTE:
                rpc.remote(dst, torch.add, args=(torch.zeros(2).to(0), 1)).to_here()
            else:
                raise ValueError(f"unexpected mode {mode}")

        # make sure RPC is still functioning
        ret = rpc.rpc_sync(dst, torch.add, args=(torch.ones(2), 1))
        self.assertEqual(ret, torch.ones(2) + 1)

    def _test_device_maps_missing_config_response(self, mode):
        dst = worker_name((self.rank + 1) % self.world_size)
        errMsg = "Response device mapping is not available"

        with self.assertRaisesRegex(RuntimeError, errMsg):
            if mode == RPCExecMode.SYNC:
                rpc.rpc_sync(
                    dst,
                    TensorPipeAgentRpcTest._add_to_gpu,
                    args=(torch.zeros(2), 1)
                )
            elif mode == RPCExecMode.REMOTE:
                rpc.remote(
                    dst,
                    TensorPipeAgentRpcTest._add_to_gpu,
                    args=(torch.zeros(2), 1)
                ).to_here()
            else:
                raise ValueError(f"unexpected mode {mode}")

        # make sure RPC is still functioning
        ret = rpc.rpc_sync(dst, torch.add, args=(torch.ones(2), 1))
        self.assertEqual(ret, torch.ones(2) + 1)

    @skip_if_no_peer_access
    @skip_if_lt_x_gpu(1)
    @dist_init
    def test_device_maps_missing_config(self):
        self._test_device_maps_missing_config(RPCExecMode.SYNC)

    @skip_if_no_peer_access
    @skip_if_lt_x_gpu(1)
    def test_device_maps_missing_config_not_timeout(self):
        dst = worker_name((self.rank + 1) % self.world_size)
        options = self.rpc_backend_options

        rpc.init_rpc(
            name=worker_name(self.rank),
            backend=self.rpc_backend,
            rank=self.rank,
            world_size=self.world_size,
            rpc_backend_options=self.rpc_backend_options
        )

        timeout = rpc.get_rpc_timeout()

        tik = time.time()
        self._test_device_maps_missing_config(RPCExecMode.SYNC)
        rpc.shutdown()
        tok = time.time()

        self.assertTrue(tok - tik < timeout)

    @skip_if_no_peer_access
    @skip_if_lt_x_gpu(1)
    @dist_init
    def test_device_maps_missing_config_loop(self):
        for _ in range(self.rpc_backend_options.num_worker_threads + 5):
            self._test_device_maps_missing_config(RPCExecMode.SYNC)

    @skip_if_no_peer_access
    @skip_if_lt_x_gpu(1)
    @dist_init
    def test_device_maps_missing_config_response(self):
        self._test_device_maps_missing_config_response(RPCExecMode.SYNC)

    @skip_if_no_peer_access
    @skip_if_lt_x_gpu(1)
    @dist_init
    def test_device_maps_missing_config_response_loop(self):
        for _ in range(self.rpc_backend_options.num_worker_threads + 5):
            self._test_device_maps_missing_config_response(RPCExecMode.SYNC)

    @skip_if_no_peer_access
    @skip_if_lt_x_gpu(1)
    @dist_init
    def test_device_maps_missing_config_remote(self):
        self._test_device_maps_missing_config(RPCExecMode.REMOTE)

    @skip_if_no_peer_access
    @skip_if_lt_x_gpu(1)
    @dist_init
    def test_device_maps_missing_config_remote_response(self):
        self._test_device_maps_missing_config_response(RPCExecMode.REMOTE)

    @skip_if_no_peer_access
    @skip_if_lt_x_gpu(2)
    def test_device_maps_remote(self):
        options = self.rpc_backend_options
        dst = worker_name((self.rank + 1) % self.world_size)
        options.set_device_map(dst, {1: 0})

        rpc.init_rpc(
            name=worker_name(self.rank),
            backend=self.rpc_backend,
            rank=self.rank,
            world_size=self.world_size,
            rpc_backend_options=options,
        )

        rref = rpc.remote(
            dst,
            TensorPipeAgentRpcTest._add_to_gpu,
            args=(torch.zeros(2), 1)
        )

        self.assertEqual(rref.to_here().device.index, 1)
        self.assertEqual(rref.to_here(), torch.ones(2).to(1))

        rpc.shutdown()

    @staticmethod
    def _slow_add_on_user_stream(x, y):
        s0 = torch.cuda.current_stream(x.device)
        s1 = torch.cuda.Stream(device=x.device)
        with torch.cuda.stream(s1):
            torch.cuda._sleep(10 * FIFTY_MIL_CYCLES)
            s1.wait_stream(s0)
            z = x + y
            event = torch.cuda.Event()
            event.record(s1)
        event.wait(s0)
        return z

    def _test_custom_stream(self, fn, device_map):
        options = self.rpc_backend_options
        dst = worker_name((self.rank + 1) % self.world_size)
        options.set_device_map(dst, device_map)

        rpc.init_rpc(
            name=worker_name(self.rank),
            backend=self.rpc_backend,
            rank=self.rank,
            world_size=self.world_size,
            rpc_backend_options=options,
        )

        fn(dst)

        rpc.shutdown()

    def _test_stream_sync(self, dst):
        x = torch.ones(2, 2).to(0)
        ret = rpc.rpc_sync(
            dst,
            TensorPipeAgentRpcTest._slow_add_on_user_stream,
            args=(x, x)
        )
        self.assertEqual(ret, 2 * x)

    @skip_if_no_peer_access
    @skip_if_lt_x_gpu(2)
    def test_custom_stream(self):
        self._test_custom_stream(self._test_stream_sync, {"cuda:0": "cuda:1"})

    def _test_stream_multi_async(self, dst):
        futs = []
        for i in range(20):
            x = torch.ones(2, 2).to(0) * i
            futs.append(
                rpc.rpc_async(
                    dst,
                    TensorPipeAgentRpcTest._slow_add_on_user_stream,
                    args=(x, x)
                )
            )

        for i in range(20):
            self.assertEqual(futs[i].wait(), 2 * torch.ones(2, 2).to(0) * i)

    @skip_if_no_peer_access
    @skip_if_lt_x_gpu(2)
    def test_custom_stream_multi(self):
        self._test_custom_stream(
            self._test_stream_multi_async,
            {"cuda:0": "cuda:1"}
        )

    @staticmethod
    def _nested_slow_add_on_user_stream(dst, x, y, z):
        ret = rpc.rpc_sync(
            dst,
            TensorPipeAgentRpcTest._slow_add_on_user_stream,
            args=(x, y)
        )

        return TensorPipeAgentRpcTest._slow_add_on_user_stream(ret, z)

    def _test_stream_nested_sync(self, dst):
        x = torch.ones(2, 2).to(0)
        y = torch.ones(2, 2).to(0) * 2
        z = torch.ones(2, 2).to(0) * 3
        nested_dst = worker_name((self.rank + 2) % self.world_size)
        ret = rpc.rpc_sync(
            dst,
            TensorPipeAgentRpcTest._nested_slow_add_on_user_stream,
            args=(nested_dst, x, y, z)
        )
        self.assertEqual(ret, 6 * x)

    @skip_if_no_peer_access
    @skip_if_lt_x_gpu(2)
    def test_custom_stream_nested(self):
        self._test_custom_stream(
            self._test_stream_nested_sync,
            {"cuda:0": "cuda:1", "cuda:1": "cuda:0"}
        )

    def _test_stream_nested_multi_async(self, dst):
        if self.rank == 0:
            futs = []
            n = 5
            xs, ys, zs = [], [], []
            for i in range(n):
                x = torch.ones(2, 2).to(0) * (i - 1)
                y = torch.ones(2, 2).to(0) * i
                z = torch.ones(2, 2).to(0) * (i + 1)
                xs.append(x)
                ys.append(y)
                zs.append(z)
                nested_dst = worker_name((self.rank + 2) % self.world_size)
                futs.append(
                    rpc.rpc_async(
                        dst,
                        TensorPipeAgentRpcTest._nested_slow_add_on_user_stream,
                        args=(nested_dst, x, y, z)
                    )
                )

            for i in range(n):
                self.assertEqual(futs[i].wait(), xs[i] + ys[i] + zs[i])

    @skip_if_no_peer_access
    @skip_if_lt_x_gpu(2)
    def test_custom_stream_nested_multi(self):
        self._test_custom_stream(
            self._test_stream_nested_multi_async,
            {"cuda:0": "cuda:1", "cuda:1": "cuda:0"}
        )

    @dist_init
    def test_rref_get_type_timeout(self):
        # Test where we try to get the type of a RRef from an owner, but RRef
        # creation is slower than timeout passed into _get_type.
        dst_rank = (self.rank + 1) % self.world_size
        dst = worker_name(dst_rank)
        slow_rref = rpc.remote(dst, MyClass, args=(torch.ones(2, 2), True))
        timeout = 0.5
        expected_err = self.get_timeout_error_regex()
        with self.assertRaisesRegex(RuntimeError, expected_err):
            slow_rref._get_type(timeout=timeout)

    @dist_init
    def test_op_with_invalid_args(self):
        dst = worker_name((self.rank + 1) % self.world_size)
        with self.assertRaisesRegex(
            RuntimeError, "Overloaded torch operator invoked from Python failed to many any schema"
        ):
            rpc.rpc_sync(dst, torch.add, args=())

    def _test_rref_proxy_timeout(self, rref_proxy_api):
        dst_rank = (self.rank + 1) % self.world_size
        dst = worker_name(dst_rank)
        rref = rpc.remote(dst, MyClass, args=(torch.ones(2, 2), ))
        # Ensure RRef is created on remote node.
        rref.to_here()
        rref_api = getattr(rref, rref_proxy_api)
        self.assertTrue(rref_api is not None, f"Failed to get RRef proxy api: {rref_proxy_api}")
        expected_error = self.get_timeout_error_regex()
        timeout = 2
        with self.assertRaisesRegex(RuntimeError, expected_error):
            result = rref_api(timeout=timeout).my_slow_method(torch.ones(2, 2))
            if rref_api == rref.rpc_async:
                result.wait()
            elif rref_api == rref.remote:
                result._get_future().wait()

        # Case where rpc.remote() is stuck and exceeds timeout
        slow_rref = rpc.remote(dst, MyClass, args=(torch.ones(2, 2), True))
        timeout = 0.01
        rref_api = getattr(slow_rref, rref_proxy_api)
        # Note that even when we call rref.rpc_async() in this case, we
        # time out in future creation, not waiting for future. This is because
        # rref proxy function calls rref._get_type before returning future,
        # which blocks on the RRef being created on owner node, until the
        # specified timeout.
        with self.assertRaisesRegex(RuntimeError, expected_error):
            rref_api(timeout=timeout).my_instance_method(torch.ones(2, 2))

    @dist_init
    def test_rref_proxy_timeout(self):
        for rpc_api in ["rpc_sync", "rpc_async", "remote"]:
            self._test_rref_proxy_timeout(rpc_api)<|MERGE_RESOLUTION|>--- conflicted
+++ resolved
@@ -4844,10 +4844,7 @@
             dst=worker_name(self.rank)
         )
 
-<<<<<<< HEAD
-=======
     @skip_if_no_peer_access
->>>>>>> 7526e38c
     @skip_if_lt_x_gpu(2)
     def test_device_map_gpu_mixed_self_4(self):
         self._test_device_maps_gpu(
