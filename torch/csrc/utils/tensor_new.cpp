--- conflicted
+++ resolved
@@ -284,7 +284,6 @@
     // what the extensibility mechanism for this function (internal_new_from_data)
     // looks like for mode-based dispatch keys and C++ tensor extensions.
     c10::impl::ExcludeDispatchKeyGuard functorch_guard(c10::DispatchKey::FuncTorchDynamicLayerBackMode);
-<<<<<<< HEAD
 
     if (isStorage(data)) {
       ScalarType storage_scalar_type;
@@ -298,13 +297,11 @@
 
     } else {
       tensor = at::empty(sizes, at::initialTensorOptions().dtype(inferred_scalar_type).pinned_memory(pin_memory));
-=======
-    tensor = at::empty(sizes, at::initialTensorOptions().dtype(inferred_scalar_type).pinned_memory(pin_memory));
-    if (c10::multiply_integers(tensor.sizes()) !=0 ) {
->>>>>>> 9f7de492
-      recursive_store(
-          (char*)tensor.data_ptr(), tensor.sizes(), tensor.strides(), 0,
-          inferred_scalar_type, tensor.dtype().itemsize(), data);
+      if (c10::multiply_integers(tensor.sizes()) !=0 ) {
+        recursive_store(
+            (char*)tensor.data_ptr(), tensor.sizes(), tensor.strides(), 0,
+            inferred_scalar_type, tensor.dtype().itemsize(), data);
+      }
     }
   }
   auto device = device_opt.has_value() ? *device_opt : options.device();
