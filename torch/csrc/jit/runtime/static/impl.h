#pragma once

#include <ATen/core/interned_strings.h>
#include <ATen/core/ivalue.h>
#include <c10/core/CPUAllocator.h>
#include <c10/util/variant.h>
#include <torch/csrc/jit/api/module.h>
#include <torch/csrc/jit/ir/ir.h>
#include <torch/csrc/jit/passes/constant_propagation.h>
#include <torch/csrc/jit/passes/freeze_module.h>
#include <torch/csrc/jit/passes/inliner.h>

#ifdef FBCODE_CAFFE2
#include <folly/container/F14Map.h>
#include <folly/container/F14Set.h>
#endif

namespace torch {
namespace jit {

#ifdef FBCODE_CAFFE2
template <typename Key, typename Value>
using FastMap = folly::F14FastMap<Key, Value>;
template <typename Key>
using FastSet = folly::F14FastSet<Key>;
#else
template <typename Key, typename Value>
using FastMap = std::unordered_map<Key, Value>;
template <typename Key>
using FastSet = std::unordered_set<Key>;
#endif

TORCH_API bool canEnableStaticRuntime(
    const std::shared_ptr<torch::jit::Graph>& graph);

struct TORCH_API StaticModuleOptions {
  // to batch allocate (deallocate) tensor storage for all non-escaping
  // temporary tensors
  bool cleanup_activations{true};
  // enabling out variant allows Static Runtime to do memory planning
  bool enable_out_variant{true};
  // to reuse tensor storage for tensors whose live-range do not overlap to
  // reduce memory footprint (enable_out_variant must be true)
  bool optimize_memory{true};
  // to batch allocate tensor storage for output tensors of the
  // graph, where storage is deallocated outside static runtime
  // (enable_out_variant must be true)
  bool optimize_graph_output_memory{false};
};

/// The static runime supports two execution modes.
///
/// Mode 1: single-threaded with no parallelism except for intra-op parallelism
/// For this mode, you can do either:
/// @code
///   // m is a TorchScript module
///   auto module = StaticModule(m, opts);
///   auto output = module(args, kwargs);
/// @endcode
///
/// or
///
/// @code
///   // g is the TorchScript graph
///   auto module = StaticModule(g, opts);
///   auto output = module(args, kwargs);
/// @endcode
///
/// Mode 2: similar to data parallelism, run the same model for different inputs
/// on different threads at the same time.
/// You should have one StaticModule per model, and one StaticRuntime instance
/// per running thread. To avoiding creating StaticRuntimes on the fly, use a
/// synchronized stack (i.e. boost::lockfree::stack) to cache all the
/// StaticRuntime instances in your code.
/// @code
///   // initialization
///   auto module = std::make_shared<StaticModule>(m, opts);
///
///   // 128 is good for most cases. Pick a number that works for you
///   boost::lockfree::stack<std::shared_ptr<StaticRuntime>,
///     boost::lockfree::fixed_sized<true>> pool(128);
///
///   // inference
///   std::shared_ptr<StaticRuntime> runtime = nullptr;
///   pool.pop(runtime);
///   if (!runtime) {
///     // holds a reference to the underlying module
///     // but does its own memory management
///     runtime = std::make_shared<StaticRuntime>(*module);
///   }
///   auto output = runtime(args, kwargs);
///   pool.push(runtime);
/// @endcode
///

class MemoryPlanner;
class ProcessedNode;
class StaticRuntime;
class TORCH_API StaticModule {
 public:
  explicit StaticModule(
      std::shared_ptr<torch::jit::Graph> g,
      const StaticModuleOptions& opts = StaticModuleOptions());

  explicit StaticModule(
      const torch::jit::Module& m,
      bool is_frozen = false,
      const StaticModuleOptions& opts = StaticModuleOptions());

  typedef enum {
    CONSTANT_VALUE = -2, // VALUE nodes defined by prim::Constant
    INPUT_VALUE = -1, // VALUE nodes representing graph inputs
  } VALUE_KIND;

 private:
  explicit StaticModule(
      std::pair<std::shared_ptr<torch::jit::Graph>, std::shared_ptr<Module>>
          graph_and_module,
      const StaticModuleOptions& opts);

  // for <kind, idx>
  //   if kind == CONSTANT_VALUE: map to constants_[idx]
  //   if kind == INPUT_VALUE: map to inputs_[idx]
  //   otherwise: map to nodes_[kind].outputs()[idx]
  using DefInfo = std::pair<int, int>;

 public:
  std::vector<at::Tensor> operator()(const std::vector<at::Tensor>& inps);

  // This interface only works if StaticModule was initialized
  // with a TorchScript module, otherwise use the above interface
  c10::IValue operator()(
      const std::vector<c10::IValue>& args,
      const std::unordered_map<std::string, c10::IValue>& kwargs);

  const Graph& graph() const {
    return *graph_;
  }

  const Module& module() const {
    return *module_;
  }

  const StaticModuleOptions& opts() const;
  size_t num_inputs() const;
  size_t num_outputs() const;

  const FastMap<int, std::vector<DefInfo>>& index_map() const {
    return node_inputs_ssa_def_map_;
  }

  const std::vector<DefInfo>& output_indices() const {
    return output_ssa_defs_;
  }

  const std::vector<IValue>& constants() const {
    return constants_;
  }

  const std::vector<ProcessedNode>& nodes() const {
    return nodes_;
  }

  bool is_optimizable_container_type(Node* n) const {
    auto it = node_is_optimizable_container_type_.find(n);
    return it != node_is_optimizable_container_type_.end();
  }

  const c10::optional<c10::FunctionSchema>& schema() const {
    return schema_;
  }

  const FastMap<const Value*, std::vector<const Value*>>&
  values_share_same_storage() const {
    return value_to_same_storage_values_;
  }

  const FastSet<const Value*>& external_values() const {
    return external_values_;
  }

  bool first_input_is_self() const {
    return first_input_is_self_;
  }

  StaticRuntime& runtime();

 private:
  StaticModuleOptions opts_;
  bool first_input_is_self_{false};
  std::shared_ptr<torch::jit::Graph> graph_;
  std::shared_ptr<torch::jit::Module> module_;
  c10::optional<c10::FunctionSchema> schema_;
  std::unique_ptr<StaticRuntime> cached_runtime_;

  // Bookkeeping for creating new StaticRuntime instances
  // IValue table (defined by prim::Constant nodes)
  std::vector<IValue> constants_;
  // The nodes we need to run
  std::vector<ProcessedNode> nodes_;
  // a vector of ssa_defs corresponding to graph->outputs()
  std::vector<DefInfo> output_ssa_defs_;
  // map a node idx (in graph order) to a vector of ssa_defs for node inputs
  FastMap<int, std::vector<DefInfo>> node_inputs_ssa_def_map_;

  // Bookkeeping for MemoryPlanner in StaticRuntime
  // values whose live-time exceeds that of running one inference (e.g., input,
  // output, prim::Constants, and their aliases)
  FastSet<const Value*> external_values_;
  // map a value to the set of values that may share the same storage with it
  FastMap<const Value*, std::vector<const Value*>>
      value_to_same_storage_values_;

  FastSet<Node*> node_is_optimizable_container_type_;
};

class TORCH_API StaticRuntime {
 public:
  explicit StaticRuntime(const StaticModule& sm);
  StaticRuntime(StaticRuntime&&) = delete;
  StaticRuntime& operator=(StaticRuntime&&) = delete;
  ~StaticRuntime();

  C10_DISABLE_COPY_AND_ASSIGN(StaticRuntime);

  std::vector<at::Tensor> operator()(const std::vector<at::Tensor>& inps);

  // This interface only works if StaticModule was initialized
  // with a TorchScript module, otherwise use the above interface
  c10::IValue operator()(
      const std::vector<c10::IValue>& args,
      const std::unordered_map<std::string, c10::IValue>& kwargs);

  void display_nodes(
      const std::vector<c10::IValue>& args,
      const std::unordered_map<std::string, c10::IValue>& kwargs);

  void benchmark(
      const std::vector<c10::IValue>& args,
      const std::unordered_map<std::string, c10::IValue>& kwargs,
      const int warmup_runs,
      const int main_runs,
      bool print_per_node_time = false,
      bool generate_ai_pep_output = false);

  float benchmark_model(
      const std::vector<c10::IValue>& args,
      const std::unordered_map<std::string, c10::IValue>& kwargs,
      const int warmup_runs,
      const int main_runs);

  struct IndividualMetrics {
    float setup_time{0.0};
    float memory_alloc_time{0.0};
    float memory_dealloc_time{0.0};
    float output_dealloc_time{0.0};
    float first_iter_time{0.0};
    float total_time{0.0};
    size_t out_nodes_count{0};
    size_t total_nodes_count{0};
    std::vector<float> time_per_node;
    std::unordered_map<std::string, float> time_per_node_type;
    std::unordered_map<std::string, float> percent_per_node_type;
    std::unordered_map<std::string, int> instances_per_node_type;
    std::unordered_set<std::string> out_nodes;
    std::unordered_set<std::string> native_nodes;
  };

  IndividualMetrics benchmark_individual_ops(
      const std::vector<c10::IValue>& args,
      const std::unordered_map<std::string, c10::IValue>& kwargs,
      const int warmup_runs,
      const int main_runs);

  // Input is readwrite
  IValue& Input(size_t i) {
    DCHECK(i < inputs_.size());
    return inputs_[i];
  }

  // Output is readonly. The writing process happens inside ProcessedNodes
  const IValue& Output(size_t i) const {
    DCHECK(i < outputs_.size());
    return *outputs_[i];
  }

  const std::vector<IValue*> outputs() const {
    return outputs_;
  }

  const std::vector<ProcessedNode>& nodes() const {
    return nodes_;
  }

  std::vector<ProcessedNode>& nodes() {
    return nodes_;
  }

  const Graph& graph() const {
    return static_module_.graph();
  }

  void check_for_memory_leak(bool output_returned = true);

  bool is_optimizable_container_type(Node* n) const {
    return static_module_.is_optimizable_container_type(n);
  }

 private:
  // helper method for copying input args/kwargs into inputs_
  void set_inputs(
      const std::vector<c10::IValue>& args,
      const std::unordered_map<std::string, c10::IValue>& kwargs);

  // clean up owning refs of input IValues
  void clean_up_input_ivalues() {
    for (IValue& ival : inputs_) {
      ival = IValue();
    }
  }

  // Memory planning is only enabled if sm->opts().cleanup_activations is true.
  // Otherwise, the memory used by activations is cached inside the static
  // runtime.
  const StaticModule& static_module_;
  std::unique_ptr<MemoryPlanner> planner_;
  std::vector<IValue> inputs_;
  std::vector<IValue*> outputs_;
  std::vector<ProcessedNode> nodes_;
};

// NOLINTNEXTLINE(cppcoreguidelines-pro-type-member-init)
class TORCH_API ProcessedNode {
 public:
  // NOLINTNEXTLINE(cppcoreguidelines-pro-type-member-init)
  ProcessedNode() = default;
  ProcessedNode(
      Node* n,
      std::unique_ptr<const IValue*[]> inputs,
      size_t inputsSize,
      bool enable_out_variant);

  ProcessedNode(const ProcessedNode& rhs)
      : node_(rhs.node_),
        fn_(rhs.fn_),
        inputs_(std::make_unique<const IValue*[]>(rhs.inputsSize_)),
        outputs_(std::make_unique<IValue[]>(rhs.outputsSize_)),
        inputsSize_(rhs.inputsSize_),
        outputsSize_(rhs.outputsSize_) {
    std::copy(
        rhs.inputs_.get(), rhs.inputs_.get() + inputsSize_, inputs_.get());
    std::copy(
        rhs.outputs_.get(), rhs.outputs_.get() + outputsSize_, outputs_.get());
  }

  ProcessedNode& operator=(const ProcessedNode& rhs) {
    if (this == &rhs) {
      return *this;
    }
    node_ = rhs.node_;
    fn_ = rhs.fn_;
    if (!inputs_ || inputsSize_ != rhs.inputsSize_) {
      inputs_ = std::make_unique<const IValue*[]>(rhs.inputsSize_);
      inputsSize_ = rhs.inputsSize_;
    }
    std::copy(
        rhs.inputs_.get(), rhs.inputs_.get() + inputsSize_, inputs_.get());

    if (!outputs_ || outputsSize_ != rhs.outputsSize_) {
      outputs_ = std::make_unique<IValue[]>(rhs.outputsSize_);
      outputsSize_ = rhs.outputsSize_;
    }
    std::copy(
        rhs.outputs_.get(), rhs.outputs_.get() + outputsSize_, outputs_.get());

    return *this;
  }

  ProcessedNode(ProcessedNode&&) noexcept = default;
  ProcessedNode& operator=(ProcessedNode&&) noexcept = default;

  void run();

  Node* node() const {
    return node_;
  }

  // Input is readonly
  const IValue& Input(size_t i) const {
    DCHECK(i < inputsSize_);
    return *inputs_[i];
  }

  // Output is readwrite
  IValue& Output(size_t i) {
    DCHECK(i < outputsSize_);
    return outputs_[i];
  }

  void set_input(size_t index, const IValue* ival) {
    inputs_[index] = ival;
  }

  std::pair<const IValue*, size_t> outputs() const {
    return {outputs_.get(), outputsSize_};
  }

  std::pair<const IValue* const*, size_t> inputs() const {
    return {inputs_.get(), inputsSize_};
  }

  std::vector<IValue> clone_inputs() const;

  bool has_out_variant() const {
    return fn_.index() == 0;
  }

  bool has_native() const {
    return fn_.index() == 1;
  }

  bool verify_no_memory_overlap() const;

  const char* get_op_name() const {
    return op_name_;
  }

 private:
  void run_impl();

  Node* node_;
  using OutVariant = std::function<void(ProcessedNode*)>;
  using NativeFunction = std::function<void(ProcessedNode*)>;
  c10::variant<OutVariant, NativeFunction, Operation> fn_;
<<<<<<< HEAD
  std::unique_ptr<const IValue*[]> inputs_; // unowned
  std::unique_ptr<IValue[]> outputs_;
  size_t inputsSize_;
  size_t outputsSize_;
};

static_assert(
    sizeof(void*) != 8 || sizeof(ProcessedNode) == 10 * sizeof(void*),
    "ProcessedNode size changed");

=======
  std::vector<const IValue*> inputs_; // unowned
  std::vector<IValue> outputs_;
  const char* op_name_;
};

>>>>>>> b69cabf8
} // namespace jit
} // namespace torch<|MERGE_RESOLUTION|>--- conflicted
+++ resolved
@@ -432,23 +432,12 @@
   using OutVariant = std::function<void(ProcessedNode*)>;
   using NativeFunction = std::function<void(ProcessedNode*)>;
   c10::variant<OutVariant, NativeFunction, Operation> fn_;
-<<<<<<< HEAD
   std::unique_ptr<const IValue*[]> inputs_; // unowned
   std::unique_ptr<IValue[]> outputs_;
   size_t inputsSize_;
   size_t outputsSize_;
-};
-
-static_assert(
-    sizeof(void*) != 8 || sizeof(ProcessedNode) == 10 * sizeof(void*),
-    "ProcessedNode size changed");
-
-=======
-  std::vector<const IValue*> inputs_; // unowned
-  std::vector<IValue> outputs_;
   const char* op_name_;
 };
 
->>>>>>> b69cabf8
 } // namespace jit
 } // namespace torch