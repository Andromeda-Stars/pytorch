#include <torch/csrc/jit/mobile/promoted_prim_ops.h>

namespace torch {
namespace jit {
void tupleIndex(Stack& stack) {
  int64_t index = pop(stack).toInt();
  auto tuple = pop(stack).toTuple();
  auto norm_index = normalizeIndex(index, tuple->elements().size());
  if (norm_index < 0 ||
      norm_index > static_cast<int64_t>(tuple->elements().size())) {
    throw std::out_of_range("Tuple list index out of range");
  }
  stack.emplace_back(tuple->elements()[norm_index]);
}

void raiseException(Stack& stack) {
  throw JITException(pop(stack).toStringRef());
}

void is(Stack& stack) {
  IValue self, obj;
  pop(stack, self, obj);
  push(stack, self.is(obj));
}

void unInitialized(Stack& stack) {
  push(stack, IValue::uninitialized());
}

void isNot(Stack& stack) {
  IValue self, obj;
  pop(stack, self, obj);
  push(stack, !self.is(obj));
}

void aten_format(Stack& stack) {
  size_t num_inputs = pop(stack).toInt();
  format(stack, num_inputs);
}

void size(Stack& stack) {
  auto t = std::move(pop(stack)).toTensor();
  pack(stack, t.sizes().vec());
}

void device(Stack& stack) {
  push(stack, pop(stack).toTensor().device());
}

void dtype(Stack& stack) {
  at::Tensor a;
  pop(stack, a);
  push(stack, static_cast<int64_t>(a.scalar_type()));
}

void toPrimDType(Stack& stack) {
  // NOLINTNEXTLINE(cppcoreguidelines-init-variables)
  bool non_blocking;
  // NOLINTNEXTLINE(cppcoreguidelines-init-variables)
  bool copy;
  pop(stack, non_blocking, copy);
  c10::optional<at::ScalarType> scalarType =
      pop(stack).toOptional<at::ScalarType>();
  c10::optional<c10::Device> device = c10::nullopt;
  at::Tensor self = pop(stack).toTensor();
  push(stack, to_dispatch(self, device, scalarType, non_blocking, copy));
}

void dim(Stack& stack) {
  at::Tensor arg = pop(stack).toTensor();
  push(stack, arg.dim());
}

void _not(Stack& stack) {
  push(stack, !pop(stack).toBool());
}

void boolTensor(Stack& stack) {
  at::Tensor a;
  pop(stack, a);
  push(stack, a.is_nonzero());
}

void toList(Stack& stack) {
  // NOLINTNEXTLINE(cppcoreguidelines-init-variables)
  int elem_ty_val;
  // NOLINTNEXTLINE(cppcoreguidelines-init-variables)
  int dim_val;
  at::Tensor t;

  pop(stack, elem_ty_val);
  pop(stack, dim_val);
  pop(stack, t);

  // If the Tensor is not on the CPU, transfer it.
  if (!t.device().is_cpu()) {
    t = t.cpu();
  }

  // Rebuild the output type using elem_ty_val and dim_val. Start
  // with the element type corresponding to elem_ty_val.
  TypePtr out_ty;
  if (elem_ty_val == 0) {
    out_ty = IntType::get();
  } else if (elem_ty_val == 1) {
    out_ty = FloatType::get();
  } else if (elem_ty_val == 2) {
    out_ty = BoolType::get();
  } else if (elem_ty_val == 3) {
    out_ty = ComplexType::get();
  } else {
    TORCH_CHECK(
        false,
        "Unsupported element type for tolist; only int, float, complex and bool are supported");
  }

  // Check that type of the Tensor matches that of the annotation.
  // Make an exception for the case in which the annotated type is
  // float/complex and the Tensor data type is also float/complex;
  // the elements will be casted to double/c10::complex<double>
  // later.
  TORCH_CHECK(
      (out_ty == FloatType::get() && t.is_floating_point()) ||
          (out_ty == ComplexType::get() && t.is_complex()) ||
          tryScalarTypeFromJitType(out_ty) == t.scalar_type(),
      "Output annotation element type and runtime tensor element type must match for tolist()");

  // Check that the dimension of the Tensor matches that of the
  // annotation.
  TORCH_CHECK(
      dim_val == t.dim(),
      "Output annotation list dimension and runtime tensor dimension must match for tolist()");

  // Wrap out_ty in a ListType dim times.
  for (const auto i : c10::irange(dim_val)) {
    (void)i; // Suppress unused variable warning
    out_ty = ListType::create(out_ty);
  }

  int64_t dim = t.dim();
  auto sizes = t.sizes();
  auto strides = t.strides();
  size_t element_size = t.element_size();
  char* data = static_cast<char*>(t.data_ptr());
  auto result = tensorToListRecursive(
      data, 0, dim, out_ty, t.scalar_type(), sizes, strides, element_size);
  push(stack, std::move(result));
}

void numToTensorScalar(Stack& stack) {
  at::Scalar s;
  pop(stack, s);
  push(stack, at::scalar_to_tensor(s));
}

void isCuda(Stack& stack) {
  at::Tensor a;
  pop(stack, a);
  push(stack, a.is_cuda());
}

void numToTensorBool(Stack& stack) {
  // NOLINTNEXTLINE(cppcoreguidelines-init-variables)
  bool b;
  pop(stack, b);
  push(stack, at::scalar_to_tensor(b));
}

<<<<<<< HEAD
void dictIndex(Stack& stack) {
  auto key = pop(stack);
  auto dict = pop(stack).toGenericDict();
  auto value = dict.find(key);
  if (value == dict.end()) {
    AT_ERROR("KeyError: ", key);
  }
  push(stack, value->value());
}

static const mobile::prim_op_fn_register op_reg[] = {
=======
static const C10_UNUSED std::array<mobile::prim_op_fn_register, 14> op_reg = {
>>>>>>> 75c6786a
    mobile::prim_op_fn_register("prim::TupleIndex", tupleIndex),
    mobile::prim_op_fn_register("aten::Bool.Tensor", boolTensor),
    mobile::prim_op_fn_register("aten::format", aten_format),
    mobile::prim_op_fn_register("prim::NumToTensor.Scalar", numToTensorScalar),
    mobile::prim_op_fn_register("prim::RaiseException", raiseException),
    mobile::prim_op_fn_register("prim::device", device),
    mobile::prim_op_fn_register("prim::dtype", dtype),
    mobile::prim_op_fn_register("aten::__not__", _not),
    mobile::prim_op_fn_register("aten::__is__", is),
    mobile::prim_op_fn_register("aten::__isnot__", isNot),
    mobile::prim_op_fn_register("aten::dim", dim),
    mobile::prim_op_fn_register("prim::Uninitialized", unInitialized),
    mobile::prim_op_fn_register("aten::to.prim_dtype", toPrimDType),
    mobile::prim_op_fn_register("prim::is_cuda", isCuda),
    mobile::prim_op_fn_register("aten::__getitem__.Dict_str", dictIndex),
    mobile::prim_op_fn_register("prim::unchecked_cast", noop),
    // TODO: (@pavithran) size is overloaded with int[] and Tensor
    // so this throws error expecting int not Tensor
    // mobile::prim_op_fn_register("aten::size", size)
};

} // namespace jit
} // namespace torch<|MERGE_RESOLUTION|>--- conflicted
+++ resolved
@@ -166,21 +166,7 @@
   push(stack, at::scalar_to_tensor(b));
 }
 
-<<<<<<< HEAD
-void dictIndex(Stack& stack) {
-  auto key = pop(stack);
-  auto dict = pop(stack).toGenericDict();
-  auto value = dict.find(key);
-  if (value == dict.end()) {
-    AT_ERROR("KeyError: ", key);
-  }
-  push(stack, value->value());
-}
-
-static const mobile::prim_op_fn_register op_reg[] = {
-=======
 static const C10_UNUSED std::array<mobile::prim_op_fn_register, 14> op_reg = {
->>>>>>> 75c6786a
     mobile::prim_op_fn_register("prim::TupleIndex", tupleIndex),
     mobile::prim_op_fn_register("aten::Bool.Tensor", boolTensor),
     mobile::prim_op_fn_register("aten::format", aten_format),
