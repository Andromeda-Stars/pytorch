--- conflicted
+++ resolved
@@ -166,7 +166,17 @@
   push(stack, at::scalar_to_tensor(b));
 }
 
-static const C10_UNUSED std::array<mobile::prim_op_fn_register, 13> op_reg = {
+void dictIndex(Stack& stack) {
+  auto key = pop(stack);
+  auto dict = pop(stack).toGenericDict();
+  auto value = dict.find(key);
+  if (value == dict.end()) {
+    AT_ERROR("KeyError: ", key);
+  }
+  push(stack, value->value());
+}
+
+static const C10_UNUSED std::array<mobile::prim_op_fn_register, 15> op_reg = {
     mobile::prim_op_fn_register("prim::TupleIndex", tupleIndex),
     mobile::prim_op_fn_register("aten::Bool.Tensor", boolTensor),
     mobile::prim_op_fn_register("aten::format", aten_format),
@@ -179,14 +189,9 @@
     mobile::prim_op_fn_register("aten::__isnot__", isNot),
     mobile::prim_op_fn_register("aten::dim", dim),
     mobile::prim_op_fn_register("prim::Uninitialized", unInitialized),
-<<<<<<< HEAD
-    mobile::prim_op_fn_register("aten::to.prim_dtype", toPrimDType),
     mobile::prim_op_fn_register("prim::is_cuda", isCuda),
     mobile::prim_op_fn_register("aten::__getitem__.Dict_str", dictIndex),
     mobile::prim_op_fn_register("prim::unchecked_cast", noop),
-=======
-    mobile::prim_op_fn_register("prim::is_cuda", isCuda)
->>>>>>> 967343be
     // TODO: (@pavithran) size is overloaded with int[] and Tensor
     // so this throws error expecting int not Tensor
     // mobile::prim_op_fn_register("aten::size", size)
