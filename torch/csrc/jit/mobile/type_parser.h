#include <ATen/core/jit_type.h>

namespace c10 {
<<<<<<< HEAD
=======
class TypeParser {
 public:
  explicit TypeParser(std::string pythonStr);

  TypePtr parse();
  static std::unordered_set<std::string> getNonSimpleType();
  static std::unordered_set<std::string> getCustomType();
  std::unordered_set<std::string> getContainedTypes();
  TypePtr parseNonSimple(const std::string& token);

 private:
  TypePtr parseTorchbindClassType();

  void expect(const std::string& s);

  template <class T>
  TypePtr CreateSingleElementType();

  void lex();

  std::string next();

  std::string& cur();

  std::string pythonStr_;
  size_t start_;
  std::string next_token_;

  // Store all contained types when parsing a string
  std::unordered_set<std::string> contained_types_;
};
>>>>>>> 239e6e9a

TORCH_API TypePtr parseType(const std::string& pythonStr);

TORCH_API std::vector<TypePtr> parseType(std::vector<std::string>& pythonStr);
} // namespace c10<|MERGE_RESOLUTION|>--- conflicted
+++ resolved
@@ -1,21 +1,22 @@
 #include <ATen/core/jit_type.h>
 
 namespace c10 {
-<<<<<<< HEAD
-=======
 class TypeParser {
  public:
   explicit TypeParser(std::string pythonStr);
+  explicit TypeParser(std::vector<std::string>& pythonStrs);
 
   TypePtr parse();
+  std::vector<TypePtr> parseList();
   static std::unordered_set<std::string> getNonSimpleType();
   static std::unordered_set<std::string> getCustomType();
   std::unordered_set<std::string> getContainedTypes();
   TypePtr parseNonSimple(const std::string& token);
 
  private:
+  TypePtr parseNamedTuple(const std::string& qualified_name);
+  TypePtr parseCustomType();
   TypePtr parseTorchbindClassType();
-
   void expect(const std::string& s);
 
   template <class T>
@@ -31,10 +32,13 @@
   size_t start_;
   std::string next_token_;
 
+  // Used for parsing string list
+  std::vector<std::string> pythonStrs_;
+  std::unordered_map<std::string, c10::TypePtr> str_type_ptr_map_;
+
   // Store all contained types when parsing a string
   std::unordered_set<std::string> contained_types_;
 };
->>>>>>> 239e6e9a
 
 TORCH_API TypePtr parseType(const std::string& pythonStr);
 
