--- conflicted
+++ resolved
@@ -27,14 +27,10 @@
 
   std::string pythonStr_;
   size_t start_;
-<<<<<<< HEAD
-  std::string next_token_;
+  c10::string_view next_token_;
 
   // Store all contained types when parsing a string
   std::unordered_set<std::string> contained_types_;
-=======
-  c10::string_view next_token_;
->>>>>>> 0f38d003
 };
 
 TORCH_API TypePtr parseType(const std::string& pythonStr);
