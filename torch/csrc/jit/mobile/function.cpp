--- conflicted
+++ resolved
@@ -68,13 +68,8 @@
   auto jit_op = findOperatorFor(opname);
   const std::vector<c10::Argument>* pArgs = nullptr;
   if (jit_op) {
-<<<<<<< HEAD
-    fn = [jit_op](Stack& stack) { jit_op->getOperation()(&stack); };
+    fn = [jit_op](Stack& stack) { jit_op->getOperation()(stack); };
     pArgs = &jit_op->schema().arguments();
-=======
-    fn = [jit_op](Stack& stack) { jit_op->getOperation()(stack); };
-    args = jit_op->schema().arguments();
->>>>>>> 3c15822f
   } else {
     auto op = c10::Dispatcher::singleton().findSchema(opname);
     if (op.has_value()) {
