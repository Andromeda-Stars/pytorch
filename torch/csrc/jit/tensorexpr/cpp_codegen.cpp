--- conflicted
+++ resolved
@@ -1,19 +1,102 @@
+#include <algorithm>
+#include <type_traits>
+#include <vector>
+
 #include <torch/csrc/jit/tensorexpr/cpp_codegen.h>
+#include <torch/csrc/jit/tensorexpr/cpp_intrinsics.h>
+#include <torch/csrc/jit/tensorexpr/external_functions_registry.h>
+#include <torch/csrc/jit/tensorexpr/types.h>
 
 namespace torch {
 namespace jit {
 namespace tensorexpr {
 
-void CppPrinter::visit(AllocatePtr alloc) {
-  constexpr size_t kAllocOnStackThresholdSize = 512;
-
-<<<<<<< HEAD
-  size_t size = 1;
-  for (auto dim : alloc->dims()) {
-    IntImmPtr v = to<IntImm>(dim);
-    if (v) {
-      size *= v->value();
-=======
+// Rewrites the variables' name according to valid C++ naming convention.
+// E.g. in Graph IR, variable name may contain '.', in C++, they are replaced
+// with '_'.
+class CppVarNameRewriter : public IRVisitor {
+ public:
+  void visit(VarPtr v) override {
+    constexpr char kDot = '.';
+    constexpr char kUnderscore = '_';
+    if (v->name_hint().find(kDot) == std::string::npos) {
+      return;
+    }
+    std::string name = v->name_hint();
+    std::replace(name.begin(), name.end(), kDot, kUnderscore);
+    v->set_name_hint(std::move(name));
+  }
+
+  void visit(BufPtr v) override {
+    v->base_handle()->accept(this);
+  }
+};
+
+static std::string declareExternalFunction(const std::string& func_name) {
+  return "void " + func_name +
+      "("
+      "int64_t bufs_num, "
+      "void** buf_data, "
+      "int64_t* buf_ranks, "
+      "int64_t* buf_dims, "
+      "int8_t* buf_dtypes, "
+      "int64_t args_num, "
+      "int64_t* extra_args);";
+}
+
+CppPrinter::CppPrinter(std::ostream* os) : IRPrinter(*os), lane_(0) {}
+
+CppPrinter::~CppPrinter() = default;
+
+void CppPrinter::printPrologue() {
+  os() << "#include <cassert>" << std::endl;
+  os() << "#include <cmath>" << std::endl;
+  os() << "#include <algorithm>" << std::endl;
+  os() << "#include <type_traits>" << std::endl;
+  os() << std::endl;
+
+  os() << "#define POS_INFINITY INFINITY" << std::endl;
+  os() << "#define NEG_INFINITY -INFINITY" << std::endl;
+  os() << std::endl;
+
+  os() << cpp_intrinsics_definition << std::endl;
+  os() << std::endl;
+
+  os() << "namespace torch {" << std::endl;
+  os() << "namespace jit {" << std::endl;
+  os() << "namespace tensorexpr {" << std::endl;
+  for (auto const& it : getNNCFunctionRegistry()) {
+    os() << declareExternalFunction(it.first) << std::endl;
+  }
+  os() << "} // namespace tensorexpr" << std::endl;
+  os() << "} // namespace jit" << std::endl;
+  os() << "} // namespace torch" << std::endl;
+  os() << std::endl;
+
+  os() << "using namespace torch::jit::tensorexpr;" << std::endl;
+  os() << std::endl;
+}
+
+template <typename T>
+inline typename std::enable_if<!std::is_floating_point<T>::value, void>::type
+visit_mod(std::ostream& os, const ExprPtr lhs, const ExprPtr rhs) {
+  os << *lhs << " % " << *rhs;
+}
+
+template <typename T>
+inline typename std::enable_if<std::is_floating_point<T>::value, void>::type
+visit_mod(std::ostream& os, const ExprPtr lhs, const ExprPtr rhs) {
+  os << "std::fmod(" << *lhs << ", " << *rhs << ")";
+}
+
+template <typename T>
+inline typename std::enable_if<
+    std::is_floating_point<T>::value || std::is_integral<T>::value,
+    void>::type
+visit_max(std::ostream& os, const ExprPtr lhs, const ExprPtr rhs) {
+  os << "std::max(" << *lhs << ", " << *rhs << ")";
+}
+
 template <typename T>
 inline typename std::enable_if<
     !std::is_floating_point<T>::value && !std::is_integral<T>::value,
@@ -110,33 +193,213 @@
     IntImmPtr d = to<IntImm>(dim);
     if (d) {
       size *= d->value();
->>>>>>> 3c15822f
     } else {
       throw std::runtime_error("Only IntImm dimensions are supported for now");
     }
   }
 
   emitIndent();
-  if (size <= kAllocOnStackThresholdSize) {
-    os() << alloc->dtype().ToCppString() << " " << (*alloc->buffer_var()) << "["
-         << size << "];" << std::endl;
+  os() << v->dtype().ToCppString() << "* " << (*v->buffer_var())
+       << " = static_cast<" << v->dtype().ToCppString() << "*>(malloc(" << size
+       << "));" << std::endl;
+}
+
+void CppPrinter::visit(FreePtr v) {
+  emitIndent();
+  os() << "free(" << *v->buffer_var() << ");" << std::endl;
+}
+
+void CppPrinter::visit(LoadPtr v) {
+  auto flat_idx = flatten_index(v->buf()->dims(), v->indices());
+  os() << *v->base_handle() << "[" << *flat_idx << "]";
+}
+
+void CppPrinter::visit(StorePtr v) {
+  auto flat_idx = flatten_index(v->buf()->dims(), v->indices());
+  const int lanes = v->value()->dtype().lanes();
+  for (int lane = 0; lane < lanes; lane++) {
+    lane_ = lane;
+    emitIndent();
+    os() << *v->base_handle() << "[" << *flat_idx << "] = " << *v->value()
+         << ";" << std::endl;
+  }
+}
+
+void CppPrinter::visit(CastPtr v) {
+  os() << "static_cast<" << v->dtype().ToCppString() << ">(" << *v->src_value()
+       << ")";
+}
+
+void CppPrinter::visit(BitCastPtr v) {
+  os() << "std::bitcast<" << v->src_value()->dtype().ToCppString() << ", "
+       << v->dtype().ToCppString() << ">(" << *v->src_value() << ")";
+}
+
+void CppPrinter::visit(IntrinsicsPtr v) {
+  if (v->op_type() == kRand || v->op_type() == kSigmoid) {
+    throw std::runtime_error("kRand and kSigmoid are not supported");
+  }
+
+  os() << "std::" << v->func_name() << "(";
+  for (int i = 0; i < v->nparams(); i++) {
+    if (i > 0) {
+      os() << ", ";
+    }
+    os() << *v->param(i);
+  }
+  os() << ")";
+}
+
+void CppPrinter::visit(ExternalCallPtr v) {
+  // The generated code needs to link against functions defined
+  // in external_functions.cpp.
+
+  auto& func_registry = getNNCFunctionRegistry();
+  if (!func_registry.count(v->func_name())) {
+    throw unimplemented_lowering(v);
+  }
+
+  std::vector<BufPtr> bufs(v->buf_args());
+  bufs.insert(bufs.begin(), v->buf());
+  auto for_buf = [&](const std::function<void(const BufPtr)>& print_buf) {
+    for (size_t i = 0; i < bufs.size(); i++) {
+      if (i > 0) {
+        os() << ", ";
+      }
+      print_buf(bufs[i]);
+    }
+  };
+
+  emitIndent();
+  os() << "{" << std::endl;
+  indent_++;
+
+  emitIndent();
+  os() << "void* buf_ptrs[]{";
+  for_buf([&](const BufPtr b) { os() << *b->base_handle(); });
+  os() << "};" << std::endl;
+
+  emitIndent();
+  os() << "int64_t buf_ranks[]{";
+  for_buf([&](const BufPtr b) { os() << b->ndim(); });
+  os() << "};" << std::endl;
+
+  emitIndent();
+  os() << "int64_t buf_dims[]{";
+  for_buf([&](const BufPtr buf) {
+    for (size_t i = 0; i < buf->ndim(); i++) {
+      if (i > 0) {
+        os() << ", ";
+      }
+      os() << *buf->dim(i);
+    }
+  });
+  os() << "};" << std::endl;
+
+  emitIndent();
+  os() << "int8_t buf_dtypes[]{";
+  for_buf([&](const BufPtr buf) {
+    os() << static_cast<int>(buf->dtype().scalar_type());
+  });
+  os() << "};" << std::endl;
+
+  emitIndent();
+  os() << "int64_t extra_args[]{";
+  for (size_t i = 0; i < v->args().size(); i++) {
+    if (i > 0) {
+      os() << ", ";
+    }
+    os() << *v->args()[i];
+  }
+  os() << "};" << std::endl;
+
+  emitIndent();
+  os() << v->func_name() << "(" << std::endl;
+  emitIndent();
+  os() << "    " << bufs.size() << "," << std::endl;
+  emitIndent();
+  os() << "    buf_ptrs," << std::endl;
+  emitIndent();
+  os() << "    buf_ranks," << std::endl;
+  emitIndent();
+  os() << "    buf_dims," << std::endl;
+  emitIndent();
+  os() << "    buf_dtypes," << std::endl;
+  emitIndent();
+  os() << "    " << v->args().size() << "," << std::endl;
+  emitIndent();
+  os() << "    extra_args);" << std::endl;
+
+  indent_--;
+  emitIndent();
+  os() << "}" << std::endl;
+}
+
+void CppPrinter::visit(LetPtr v) {
+  if (v->dtype().lanes() == 1) {
+    emitIndent();
+    os() << v->dtype().ToCppString() << " " << *v->var() << " = " << *v->value()
+         << ";" << std::endl;
   } else {
-    size *= alloc->dtype().byte_size();
-    os() << alloc->dtype().ToCppString() << "* " << (*alloc->buffer_var())
-         << " = static_cast<" << alloc->dtype().ToCppString() << "*>(malloc("
-         << size << "));" << std::endl;
-    allocated_on_heap_.insert(alloc->buffer_var());
-  }
-}
-
-void CppPrinter::visit(FreePtr free) {
-  VarPtr var = free->buffer_var();
-  if (allocated_on_heap_.count(var)) {
-    emitIndent();
-    os() << "free(" << name_manager()->get_unique_name(var) << ");"
-         << std::endl;
-  }
-}
+    vector_vars_[v->var()] = v->value();
+  }
+}
+
+void CppPrinter::visit(VarPtr v) {
+  if (v->dtype().lanes() == 1) {
+    os() << name_manager()->get_unique_name(v);
+  } else {
+    os() << *vector_vars_.at(v);
+  }
+}
+
+CppCodeGen::CppCodeGen(
+    StmtPtr stmt,
+    const std::vector<BufferArg>& buffer_args,
+    at::Device device,
+    const std::string& kernel_func_name)
+    : CodeGen(stmt, buffer_args, device, kernel_func_name) {
+  init();
+}
+
+void CppCodeGen::init() {
+  printer_ = std::make_unique<CppPrinter>(&oss_);
+  var_name_rewriter_ = std::make_unique<CppVarNameRewriter>();
+
+  apply_visitor(var_name_rewriter_.get());
+
+  printer_->printPrologue();
+  os() << "void " << kernel_func_name() << "(";
+  const std::vector<BufferArg> buffer_args = this->buffer_args();
+  for (size_t i = 0; i < buffer_args.size(); i++) {
+    if (i > 0) {
+      os() << ", ";
+    }
+    const BufferArg& buffer_arg = buffer_args[i];
+    const VarPtr var = buffer_arg.var();
+    Dtype dtype = buffer_arg.dtype();
+    os() << dtype.ToCppString() << (buffer_arg.isVar() ? " " : "* ") << *var;
+  }
+  os() << ")";
+  stmt()->accept(printer_.get());
+  os() << std::endl;
+}
+
+CppCodeGen::~CppCodeGen() = default;
+
+void CppCodeGen::call(const std::vector<CallArg>& args) {
+  // TODO: compile the generated C++ kernel into a library,
+  // and call the library here.
+  os() << "int main() {}" << std::endl;
+}
+
+void CppCodeGen::call_raw(const std::vector<void*>& args) {
+  // TODO: compile the generated C++ kernel into a library,
+  // and call the library here.
+  os() << "int main() {}" << std::endl;
+}
+
+RegisterCodeGen<CppCodeGen> cpp_codegen_reg("cpp_codegen");
 
 } // namespace tensorexpr
 } // namespace jit
