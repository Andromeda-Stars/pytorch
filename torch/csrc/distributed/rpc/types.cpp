--- conflicted
+++ resolved
@@ -60,11 +60,7 @@
   TORCH_INTERNAL_ASSERT(
       ivalue.isTuple(),
       "GloballyUniqueId::fromIValue expected ivalue to be a tuple.");
-<<<<<<< HEAD
-  auto ivalues = ivalue.toTupleRef().elements();
-=======
-  const auto& ivalues = ivalue.toTuple()->elements();
->>>>>>> 1208a4f9
+  const auto& ivalues = ivalue.toTupleRef().elements();
   TORCH_CHECK(
       ivalues.size() == 2,
       "Constructing GloballyUniqueId from ivalue "
