--- conflicted
+++ resolved
@@ -16,13 +16,9 @@
 import threading
 from typing import List, Optional, Tuple, Union, Any
 from ._utils import _get_device_index, _dummy_type
-<<<<<<< HEAD
 from .._utils import classproperty
-from .streams import Stream, Event, _Graph, _graph_pool_handle
-=======
 from .graphs import CUDAGraph, graph_pool_handle, graph, make_graphed_callables
 from .streams import Stream, Event
->>>>>>> 2d7649f7
 from .. import device as _device
 import torch._C
 
