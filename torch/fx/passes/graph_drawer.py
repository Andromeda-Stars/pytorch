from __future__ import absolute_import, division, print_function, unicode_literals

import hashlib
import torch
import torch.fx
from typing import Dict, Any, TYPE_CHECKING
from torch.fx.node import _get_qualified_name
from torch.fx.passes.shape_prop import TensorMetadata
from torch.fx._compatibility import compatibility

try:
    import pydot
    HAS_PYDOT = True
except ImportError:
    HAS_PYDOT = False

_COLOR_MAP = {
    "placeholder": '"AliceBlue"',
    "call_module": "LemonChiffon1",
    "get_param": "Yellow2",
    "get_attr": "LightGrey",
    "output": "PowderBlue",
}

_HASH_COLOR_MAP = [
    "CadetBlue1",
    "Coral",
    "DarkOliveGreen1",
    "DarkSeaGreen1",
    "GhostWhite",
    "Khaki1",
    "LavenderBlush1",
    "LightSkyBlue",
    "MistyRose1",
    "MistyRose2",
    "PaleTurquoise2",
    "PeachPuff1",
    "Salmon",
    "Thistle1",
    "Thistle3",
    "Wheat1",
]

_WEIGHT_TEMPLATE = {
    "shape": "record",
    "fillcolor": "Salmon",
    "style": '"filled,rounded"',
    "fontcolor": "#000000",
}

if HAS_PYDOT:
    @compatibility(is_backward_compatible=False)
    class FxGraphDrawer:
        """
        Visualize a torch.fx.Graph with graphviz
        Basic usage:
            g = FxGraphDrawer(symbolic_traced, "resnet18")
            with open("a.svg", "w") as f:
                f.write(g.get_dot_graph().create_svg())
        """

        def __init__(self, graph_module: torch.fx.GraphModule, name: str, ignore_getattr: bool = False):
            self._name = name
            self._dot_graphs = {name: self._to_dot(graph_module, name, ignore_getattr)}

            for node in graph_module.graph.nodes:
                if node.op != "call_module":
                    continue

                leaf_node = self._get_leaf_node(graph_module, node)

                if not isinstance(leaf_node, torch.fx.GraphModule):
                    continue

                self._dot_graphs[f"{name}_{node.target}"] = self._to_dot(leaf_node, f"{name}_{node.target}", ignore_getattr)

        def get_main_dot_graph(self) -> pydot.Dot:
            return self._dot_graphs[self._name]

        def get_submod_dot_graph(self, submod_name) -> pydot.Dot:
            return self._dot_graphs[f"{self._name}_{submod_name}"]

        def get_all_dot_graphs(self) -> Dict[str, pydot.Dot]:
            return self._dot_graphs

        def _get_node_style(self, node: torch.fx.Node) -> Dict[str, str]:
            template = {
                "shape": "record",
                "fillcolor": "#CAFFE3",
                "style": '"filled,rounded"',
                "fontcolor": "#000000",
            }
            if node.op in _COLOR_MAP:
                template["fillcolor"] = _COLOR_MAP[node.op]
            else:
                # Use a random color for each node; based on its name so it's stable.
                target_name = node._pretty_print_target(node.target)
                target_hash = int(hashlib.md5(target_name.encode()).hexdigest()[:8], 16)
                template["fillcolor"] = _HASH_COLOR_MAP[target_hash % len(_HASH_COLOR_MAP)]
            return template

        def _get_leaf_node(
            self, module: torch.nn.Module, node: torch.fx.Node
        ) -> torch.nn.Module:
            py_obj = module
            assert isinstance(node.target, str)
            atoms = node.target.split(".")
            for atom in atoms:
                if not hasattr(py_obj, atom):
                    raise RuntimeError(
                        str(py_obj) + " does not have attribute " + atom + "!"
                    )
                py_obj = getattr(py_obj, atom)
            return py_obj

        def _typename(self, target: Any) -> str:
            if isinstance(target, torch.nn.Module):
                return torch.typename(target)

            if isinstance(target, str):
                return target

            return _get_qualified_name(target)

        def _get_node_label(self, module: torch.fx.GraphModule, node: torch.fx.Node) -> str:
            label = "{" + f"{node.name}|op_code={node.op}"

            if node.op == "call_module":
                leaf_module = self._get_leaf_node(module, node)
                label += r"\l" + self._typename(leaf_module) + r"\l|"
                extra = ""
                if hasattr(leaf_module, "__constants__"):
                    extra = r"\l".join(
                        [f"{c}: {getattr(leaf_module, c)}" for c in leaf_module.__constants__]  # type: ignore[union-attr]
                    )
                label += extra + r"\l"
            else:
                label += "|" + self._typename(node.target) + r"\l"

            tensor_meta = node.meta.get('tensor_meta')
            label += self._tensor_meta_to_label(tensor_meta)

            return label + "}"

        def _tensor_meta_to_label(self, tm) -> str:
            if tm is None:
                return ""
            elif isinstance(tm, TensorMetadata):
                return self._stringify_tensor_meta(tm)
            elif isinstance(tm, list):
                result = ""
                for item in tm:
                    result += self._tensor_meta_to_label(item)
                return result
            elif isinstance(tm, dict):
                result = ""
                for k, v in tm.items():
                    result += self._tensor_meta_to_label(v)
                return result
            elif isinstance(tm, tuple):
                result = ""
                for item in tm:
                    result += self._tensor_meta_to_label(item)
                return result
            else:
                raise RuntimeError(f"Unsupported tensor meta type {type(tm)}")

        def _stringify_tensor_meta(self, tm: TensorMetadata) -> str:
            result = ""
            if not hasattr(tm, "dtype"):
                print("tm", tm)
            result += "|" + "dtype" + "=" + str(tm.dtype) + r"\l"
            result += "|" + "shape" + "=" + str(tuple(tm.shape)) + r"\l"
            result += "|" + "requires_grad" + "=" + str(tm.requires_grad) + r"\l"
            result += "|" + "stride" + "=" + str(tm.stride) + r"\l"
            if tm.is_quantized:
<<<<<<< HEAD
=======
                assert tm.qparams is not None
>>>>>>> d609957c
                assert "qscheme" in tm.qparams
                qscheme = tm.qparams["qscheme"]
                if qscheme in {
                        torch.per_tensor_affine,
                        torch.per_tensor_symmetric,
                }:
                    result += "|" + "q_scale" + "=" + str(tm.qparams["scale"]) + r"\l"
                    result += "|" + "q_zero_point" + "=" + str(tm.qparams["zero_point"]) + r"\l"
                elif qscheme in {
                        torch.per_channel_affine,
                        torch.per_channel_symmetric,
                        torch.per_channel_affine_float_qparams,
                }:
                    result += "|" + "q_per_channel_scale" + "=" + str(tm.qparams["scale"]) + r"\l"
                    result += "|" + "q_per_channel_zero_point" + "=" + str(tm.qparams["zero_point"]) + r"\l"
                    result += "|" + "q_per_channel_axis" + "=" + str(tm.qparams["axis"]) + r"\l"
                else:
                    raise RuntimeError(f"Unsupported qscheme: {qscheme}")
                result += "|" + "qscheme" + "=" + str(tm.qparams["qscheme"]) + r"\l"
            return result

        def _get_tensor_label(self, t: torch.Tensor) -> str:
            return str(t.dtype) + str(list(t.shape)) + r"\l"

        def _to_dot(self, graph_module: torch.fx.GraphModule, name: str, ignore_getattr: bool) -> pydot.Dot:
            """
            Actual interface to visualize a fx.Graph. Note that it takes in the GraphModule instead of the Graph
            """
            dot_graph = pydot.Dot(name, rankdir="TB")

            for node in graph_module.graph.nodes:
                if ignore_getattr and node.op == "get_attr":
                    continue

                style = self._get_node_style(node)
                dot_node = pydot.Node(
                    node.name, label=self._get_node_label(graph_module, node), **style
                )
                dot_graph.add_node(dot_node)

                def get_module_params_or_buffers(is_param: bool):
                    for pname, ptensor in (
                        leaf_module.named_parameters()
                        if is_param
                        else leaf_module.named_buffers()
                    ):
                        pname1 = node.name + "." + pname
                        label1 = (
                            pname1 + "|op_code=get_" + "parameter"
                            if is_param
                            else "buffer" + r"\l"
                        )
                        dot_w_node = pydot.Node(
                            pname1,
                            label="{" + label1 + self._get_tensor_label(ptensor) + "}",
                            **_WEIGHT_TEMPLATE,
                        )
                        dot_graph.add_node(dot_w_node)
                        dot_graph.add_edge(pydot.Edge(pname1, node.name))

                if node.op == "call_module":
                    leaf_module = self._get_leaf_node(graph_module, node)

                    if not isinstance(leaf_module, torch.fx.GraphModule):
                        get_module_params_or_buffers(True)
                        get_module_params_or_buffers(False)

            for node in graph_module.graph.nodes:
                if ignore_getattr and node.op == "get_attr":
                    continue

                for user in node.users:
                    dot_graph.add_edge(pydot.Edge(node.name, user.name))

            return dot_graph

else:
    if not TYPE_CHECKING:
        @compatibility(is_backward_compatible=False)
        class FxGraphDrawer:
            def __init__(self, graph_module: torch.fx.GraphModule, name: str, ignore_getattr: bool = False):
                raise RuntimeError('FXGraphDrawer requires the pydot package to be installed. Please install '
                                   'pydot through your favorite Python package manager.')<|MERGE_RESOLUTION|>--- conflicted
+++ resolved
@@ -174,10 +174,7 @@
             result += "|" + "requires_grad" + "=" + str(tm.requires_grad) + r"\l"
             result += "|" + "stride" + "=" + str(tm.stride) + r"\l"
             if tm.is_quantized:
-<<<<<<< HEAD
-=======
                 assert tm.qparams is not None
->>>>>>> d609957c
                 assert "qscheme" in tm.qparams
                 qscheme = tm.qparams["qscheme"]
                 if qscheme in {
