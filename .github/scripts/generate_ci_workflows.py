--- conflicted
+++ resolved
@@ -331,8 +331,6 @@
             labels={LABEL_CIFLOW_DEFAULT, LABEL_CIFLOW_LINUX, LABEL_CIFLOW_SANITIZERS, LABEL_CIFLOW_CPU},
         ),
     ),
-<<<<<<< HEAD
-=======
     CIWorkflow(
         arch="linux",
         build_environment="linux-xenial-py3.6-clang7-onnx",
@@ -345,13 +343,6 @@
             labels={LABEL_CIFLOW_DEFAULT, LABEL_CIFLOW_LINUX, LABEL_CIFLOW_ONNX, LABEL_CIFLOW_CPU},
         ),
     ),
-    # CIWorkflow(
-    #     arch="linux",
-    #     build_environment="linux-xenial-py3.6-gcc7",
-    #     docker_image_base=f"{DOCKER_REGISTRY}/pytorch/pytorch-linux-xenial-py3.6-gcc7",
-    #     test_runner_type=LINUX_CPU_TEST_RUNNER,
-    # ),
->>>>>>> 5b4745f9
     CIWorkflow(
         arch="linux",
         build_environment="linux-bionic-cuda10.2-py3.9-gcc7",
